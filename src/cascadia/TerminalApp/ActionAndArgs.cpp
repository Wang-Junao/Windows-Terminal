#include "pch.h"
#include "ActionArgs.h"
#include "ActionAndArgs.h"
#include "ActionAndArgs.g.cpp"
#include <LibraryResources.h>

static constexpr std::string_view CopyTextKey{ "copy" };
static constexpr std::string_view PasteTextKey{ "paste" };
static constexpr std::string_view OpenNewTabDropdownKey{ "openNewTabDropdown" };
static constexpr std::string_view DuplicateTabKey{ "duplicateTab" };
static constexpr std::string_view NewTabKey{ "newTab" };
static constexpr std::string_view NewWindowKey{ "newWindow" };
static constexpr std::string_view CloseWindowKey{ "closeWindow" };
static constexpr std::string_view CloseTabKey{ "closeTab" };
static constexpr std::string_view ClosePaneKey{ "closePane" };
static constexpr std::string_view SwitchtoTabKey{ "switchToTab" };
static constexpr std::string_view NextTabKey{ "nextTab" };
static constexpr std::string_view PrevTabKey{ "prevTab" };
static constexpr std::string_view AdjustFontSizeKey{ "adjustFontSize" };
static constexpr std::string_view ResetFontSizeKey{ "resetFontSize" };
static constexpr std::string_view ScrollupKey{ "scrollUp" };
static constexpr std::string_view ScrolldownKey{ "scrollDown" };
static constexpr std::string_view ScrolluppageKey{ "scrollUpPage" };
static constexpr std::string_view ScrolldownpageKey{ "scrollDownPage" };
static constexpr std::string_view SwitchToTabKey{ "switchToTab" };
static constexpr std::string_view OpenSettingsKey{ "openSettings" }; // TODO GH#2557: Add args for OpenSettings
static constexpr std::string_view SplitPaneKey{ "splitPane" };
static constexpr std::string_view ResizePaneKey{ "resizePane" };
static constexpr std::string_view MoveFocusKey{ "moveFocus" };
static constexpr std::string_view FindKey{ "find" };
static constexpr std::string_view ToggleFullscreenKey{ "toggleFullscreen" };
<<<<<<< HEAD
static constexpr std::string_view ToggleCommandPaletteKey{ "commandPalette" };

static constexpr std::string_view ActionKey{ "action" };

// This key is reserved to remove a keybinding, instead of mapping it to an action.
static constexpr std::string_view UnboundKey{ "unbound" };
=======
static constexpr std::string_view SetTabColorKey{ "setTabColor" };
static constexpr std::string_view OpenTabColorPickerKey{ "openTabColorPicker" };
static constexpr std::string_view RenameTabKey{ "renameTab" };
>>>>>>> a3a9df82

namespace winrt::TerminalApp::implementation
{
    // Specifically use a map here over an unordered_map. We want to be able to
    // iterate over these entries in-order when we're serializing the keybindings.
    // HERE BE DRAGONS:
    // These are string_views that are being used as keys. These string_views are
    // just pointers to other strings. This could be dangerous, if the map outlived
    // the actual strings being pointed to. However, since both these strings and
    // the map are all const for the lifetime of the app, we have nothing to worry
    // about here.
    const std::map<std::string_view, ShortcutAction, std::less<>> ActionAndArgs::ActionKeyNamesMap{
        { CopyTextKey, ShortcutAction::CopyText },
        { PasteTextKey, ShortcutAction::PasteText },
        { OpenNewTabDropdownKey, ShortcutAction::OpenNewTabDropdown },
        { DuplicateTabKey, ShortcutAction::DuplicateTab },
        { NewTabKey, ShortcutAction::NewTab },
        { NewWindowKey, ShortcutAction::NewWindow },
        { CloseWindowKey, ShortcutAction::CloseWindow },
        { CloseTabKey, ShortcutAction::CloseTab },
        { ClosePaneKey, ShortcutAction::ClosePane },
        { NextTabKey, ShortcutAction::NextTab },
        { PrevTabKey, ShortcutAction::PrevTab },
        { AdjustFontSizeKey, ShortcutAction::AdjustFontSize },
        { ResetFontSizeKey, ShortcutAction::ResetFontSize },
        { ScrollupKey, ShortcutAction::ScrollUp },
        { ScrolldownKey, ShortcutAction::ScrollDown },
        { ScrolluppageKey, ShortcutAction::ScrollUpPage },
        { ScrolldownpageKey, ShortcutAction::ScrollDownPage },
        { SwitchToTabKey, ShortcutAction::SwitchToTab },
        { ResizePaneKey, ShortcutAction::ResizePane },
        { MoveFocusKey, ShortcutAction::MoveFocus },
        { OpenSettingsKey, ShortcutAction::OpenSettings },
        { ToggleFullscreenKey, ShortcutAction::ToggleFullscreen },
        { SplitPaneKey, ShortcutAction::SplitPane },
        { SetTabColorKey, ShortcutAction::SetTabColor },
        { OpenTabColorPickerKey, ShortcutAction::OpenTabColorPicker },
        { UnboundKey, ShortcutAction::Invalid },
        { FindKey, ShortcutAction::Find },
<<<<<<< HEAD
        { ToggleCommandPaletteKey, ShortcutAction::ToggleCommandPalette },
=======
        { RenameTabKey, ShortcutAction::RenameTab }
>>>>>>> a3a9df82
    };

    using ParseResult = std::tuple<IActionArgs, std::vector<::TerminalApp::SettingsLoadWarnings>>;
    using ParseActionFunction = std::function<ParseResult(const Json::Value&)>;

    // This is a map of ShortcutAction->function<IActionArgs(Json::Value)>. It holds
    // a set of deserializer functions that can be used to deserialize a IActionArgs
    // from json. Each type of IActionArgs that can accept arbitrary args should be
    // placed into this map, with the corresponding deserializer function as the
    // value.
    static const std::map<ShortcutAction, ParseActionFunction, std::less<>> argParsers{
        { ShortcutAction::CopyText, winrt::TerminalApp::implementation::CopyTextArgs::FromJson },

        { ShortcutAction::NewTab, winrt::TerminalApp::implementation::NewTabArgs::FromJson },

        { ShortcutAction::SwitchToTab, winrt::TerminalApp::implementation::SwitchToTabArgs::FromJson },

        { ShortcutAction::ResizePane, winrt::TerminalApp::implementation::ResizePaneArgs::FromJson },

        { ShortcutAction::MoveFocus, winrt::TerminalApp::implementation::MoveFocusArgs::FromJson },

        { ShortcutAction::AdjustFontSize, winrt::TerminalApp::implementation::AdjustFontSizeArgs::FromJson },

        { ShortcutAction::SplitPane, winrt::TerminalApp::implementation::SplitPaneArgs::FromJson },

        { ShortcutAction::OpenSettings, winrt::TerminalApp::implementation::OpenSettingsArgs::FromJson },

        { ShortcutAction::SetTabColor, winrt::TerminalApp::implementation::SetTabColorArgs::FromJson },

        { ShortcutAction::RenameTab, winrt::TerminalApp::implementation::RenameTabArgs::FromJson },

        { ShortcutAction::Invalid, nullptr },
    };

    // Function Description:
    // - Attempts to match a string to a ShortcutAction. If there's no match, then
    //   returns ShortcutAction::Invalid
    // Arguments:
    // - actionString: the string to match to a ShortcutAction
    // Return Value:
    // - The ShortcutAction corresponding to the given string, if a match exists.
    static ShortcutAction GetActionFromString(const std::string_view actionString)
    {
        // Try matching the command to one we have. If we can't find the
        // action name in our list of names, let's just unbind that key.
        const auto found = ActionAndArgs::ActionKeyNamesMap.find(actionString);
        return found != ActionAndArgs::ActionKeyNamesMap.end() ? found->second : ShortcutAction::Invalid;
    }

    // Method Description:
    // - Deserialize an ActionAndArgs from the provided json object or string `json`.
    //   * If json is a string, we'll attempt to treat it as an action name,
    //     without arguments.
    //   * If json is an object, we'll attempt to retrieve the action name from
    //     its "action" property, and we'll use that name to fine a deserializer
    //     to precess the rest of the arguments in the json object.
    // - If the action name is null or "unbound", or we don't understand the
    //   action name, or we failed to parse the arguments to this action, we'll
    //   return null. This should indicate to the caller that the action should
    //   be unbound.
    // - If there were any warnings while parsing arguments for the action,
    //   they'll be appended to the warnings parameter.
    // Arguments:
    // - json: The Json::Value to attempt to parse as an ActionAndArgs
    // - warnings: If there were any warnings during parsing, they'll be
    //   appended to this vector.
    // Return Value:
    // - a deserialized ActionAndArgs corresponding to the values in json, or
    //   null if we failed to deserialize an action.
    winrt::com_ptr<ActionAndArgs> ActionAndArgs::FromJson(const Json::Value& json,
                                                          std::vector<::TerminalApp::SettingsLoadWarnings>& warnings)
    {
        // Invalid is our placeholder that the action was not parsed.
        ShortcutAction action = ShortcutAction::Invalid;

        // Actions can be serialized in two styles:
        //   "action": "switchToTab0",
        //   "action": { "action": "switchToTab", "index": 0 },
        // NOTE: For keybindings, the "action" param is actually "command"

        // 1. In the first case, the json is a string, that's the
        //    action name. There are no provided args, so we'll pass
        //    Json::Value::null to the parse function.
        // 2. In the second case, the json is an object. We'll use the
        //    "action" in that object as the action name. We'll then pass
        //    the json object to the arg parser, for further parsing.

        auto argsVal = Json::Value::null;

        // Only try to parse the action if it's actually a string value.
        // `null` will not pass this check.
        if (json.isString())
        {
            auto commandString = json.asString();
            action = GetActionFromString(commandString);
        }
        else if (json.isObject())
        {
            const auto actionVal = json[JsonKey(ActionKey)];
            if (actionVal.isString())
            {
                auto actionString = actionVal.asString();
                action = GetActionFromString(actionString);
                argsVal = json;
            }
        }

        // Some keybindings can accept other arbitrary arguments. If it
        // does, we'll try to deserialize any "args" that were provided with
        // the binding.
        IActionArgs args{ nullptr };
        std::vector<::TerminalApp::SettingsLoadWarnings> parseWarnings;
        const auto deserializersIter = argParsers.find(action);
        if (deserializersIter != argParsers.end())
        {
            auto pfn = deserializersIter->second;
            if (pfn)
            {
                std::tie(args, parseWarnings) = pfn(argsVal);
            }
            warnings.insert(warnings.end(), parseWarnings.begin(), parseWarnings.end());

            // if an arg parser was registered, but failed, bail
            if (pfn && args == nullptr)
            {
                return nullptr;
            }
        }

        if (action != ShortcutAction::Invalid)
        {
            auto actionAndArgs = winrt::make_self<ActionAndArgs>();
            actionAndArgs->Action(action);
            actionAndArgs->Args(args);

            return actionAndArgs;
        }
        else
        {
            return nullptr;
        }
    }

    winrt::hstring ActionAndArgs::GenerateName() const
    {
        // Use a magic static to initialize this map, because we won't be able
        // to load the resources at _init_, only at runtime.
        static const auto GeneratedActionNames = []() {
            return std::map<ShortcutAction, winrt::hstring>{
                { ShortcutAction::CopyText, RS_(L"CopyTextCommandKey") },
                { ShortcutAction::PasteText, RS_(L"PasteTextCommandKey") },
                { ShortcutAction::OpenNewTabDropdown, RS_(L"OpenNewTabDropdownCommandKey") },
                { ShortcutAction::DuplicateTab, RS_(L"DuplicateTabCommandKey") },
                { ShortcutAction::NewTab, RS_(L"NewTabCommandKey") },
                { ShortcutAction::NewWindow, RS_(L"NewWindowCommandKey") },
                { ShortcutAction::CloseWindow, RS_(L"CloseWindowCommandKey") },
                { ShortcutAction::CloseTab, RS_(L"CloseTabCommandKey") },
                { ShortcutAction::ClosePane, RS_(L"ClosePaneCommandKey") },
                { ShortcutAction::NextTab, RS_(L"NextTabCommandKey") },
                { ShortcutAction::PrevTab, RS_(L"PrevTabCommandKey") },
                { ShortcutAction::AdjustFontSize, RS_(L"AdjustFontSizeCommandKey") },
                { ShortcutAction::ResetFontSize, RS_(L"ResetFontSizeCommandKey") },
                { ShortcutAction::ScrollUp, RS_(L"ScrollUpCommandKey") },
                { ShortcutAction::ScrollDown, RS_(L"ScrollDownCommandKey") },
                { ShortcutAction::ScrollUpPage, RS_(L"ScrollUpPageCommandKey") },
                { ShortcutAction::ScrollDownPage, RS_(L"ScrollDownPageCommandKey") },
                { ShortcutAction::SwitchToTab, RS_(L"SwitchToTabCommandKey") },
                { ShortcutAction::ResizePane, RS_(L"ResizePaneCommandKey") },
                { ShortcutAction::MoveFocus, RS_(L"MoveFocusCommandKey") },
                { ShortcutAction::OpenSettings, RS_(L"OpenSettingsCommandKey") },
                { ShortcutAction::ToggleFullscreen, RS_(L"ToggleFullscreenCommandKey") },
                { ShortcutAction::SplitPane, RS_(L"SplitPaneCommandKey") },
                { ShortcutAction::Invalid, L"" },
                { ShortcutAction::Find, RS_(L"FindCommandKey") },
                { ShortcutAction::ToggleCommandPalette, RS_(L"ToggleCommandPaletteCommandKey") },
            };
        }();

        if (_Args)
        {
            auto nameFromArgs = _Args.GenerateName();
            if (!nameFromArgs.empty())
            {
                return nameFromArgs;
            }
        }

        const auto found = GeneratedActionNames.find(_Action);
        return found != GeneratedActionNames.end() ? found->second : L"";
    }

}<|MERGE_RESOLUTION|>--- conflicted
+++ resolved
@@ -29,18 +29,15 @@
 static constexpr std::string_view MoveFocusKey{ "moveFocus" };
 static constexpr std::string_view FindKey{ "find" };
 static constexpr std::string_view ToggleFullscreenKey{ "toggleFullscreen" };
-<<<<<<< HEAD
-static constexpr std::string_view ToggleCommandPaletteKey{ "commandPalette" };
-
-static constexpr std::string_view ActionKey{ "action" };
-
-// This key is reserved to remove a keybinding, instead of mapping it to an action.
-static constexpr std::string_view UnboundKey{ "unbound" };
-=======
 static constexpr std::string_view SetTabColorKey{ "setTabColor" };
 static constexpr std::string_view OpenTabColorPickerKey{ "openTabColorPicker" };
 static constexpr std::string_view RenameTabKey{ "renameTab" };
->>>>>>> a3a9df82
+static constexpr std::string_view ToggleCommandPaletteKey{ "commandPalette" };
+
+static constexpr std::string_view ActionKey{ "action" };
+
+// This key is reserved to remove a keybinding, instead of mapping it to an action.
+static constexpr std::string_view UnboundKey{ "unbound" };
 
 namespace winrt::TerminalApp::implementation
 {
@@ -80,11 +77,8 @@
         { OpenTabColorPickerKey, ShortcutAction::OpenTabColorPicker },
         { UnboundKey, ShortcutAction::Invalid },
         { FindKey, ShortcutAction::Find },
-<<<<<<< HEAD
+        { RenameTabKey, ShortcutAction::RenameTab },
         { ToggleCommandPaletteKey, ShortcutAction::ToggleCommandPalette },
-=======
-        { RenameTabKey, ShortcutAction::RenameTab }
->>>>>>> a3a9df82
     };
 
     using ParseResult = std::tuple<IActionArgs, std::vector<::TerminalApp::SettingsLoadWarnings>>;
@@ -259,6 +253,9 @@
                 { ShortcutAction::SplitPane, RS_(L"SplitPaneCommandKey") },
                 { ShortcutAction::Invalid, L"" },
                 { ShortcutAction::Find, RS_(L"FindCommandKey") },
+                { ShortcutAction::SetTabColor, RS_(L"ResetTabColorCommandKey") },
+                { ShortcutAction::OpenTabColorPicker, RS_(L"OpenTabColorPickerCommandKey") },
+                { ShortcutAction::RenameTab, RS_(L"ResetTabNameCommandKey") },
                 { ShortcutAction::ToggleCommandPalette, RS_(L"ToggleCommandPaletteCommandKey") },
             };
         }();
