--- conflicted
+++ resolved
@@ -26,6 +26,9 @@
     HWND GetInteropHandle() const;
 
     [[nodiscard]] virtual LRESULT MessageHandler(UINT const message, WPARAM const wparam, LPARAM const lparam) noexcept override;
+
+    virtual [[nodiscard]] LRESULT OnNcCreate(WPARAM wParam, LPARAM lParam) noexcept override;
+
     void OnResize(const UINT width, const UINT height) override;
     void OnMinimize() override;
     void OnRestore() override;
@@ -66,10 +69,6 @@
     void RemoveFromSystemMenu(const winrt::hstring& itemLabel);
 
     virtual void UseMica(const bool newValue, const double titlebarOpacity);
-<<<<<<< HEAD
-    virtual [[nodiscard]] LRESULT _OnNcCreate(WPARAM wParam, LPARAM lParam) noexcept override;
-=======
->>>>>>> 26682736
 
     WINRT_CALLBACK(DragRegionClicked, winrt::delegate<>);
     WINRT_CALLBACK(WindowCloseButtonClicked, winrt::delegate<>);
