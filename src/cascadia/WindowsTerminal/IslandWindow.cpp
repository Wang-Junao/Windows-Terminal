--- conflicted
+++ resolved
@@ -1,1934 +1,1930 @@
-// Copyright (c) Microsoft Corporation.
-// Licensed under the MIT license.
-
-#include "pch.h"
-#include "IslandWindow.h"
-#include "../types/inc/Viewport.hpp"
-#include "resource.h"
-#include "icon.h"
-#include "NotificationIcon.h"
-#include <dwmapi.h>
-#include <TerminalThemeHelpers.h>
-
-extern "C" IMAGE_DOS_HEADER __ImageBase;
-
-using namespace winrt::Windows::UI;
-using namespace winrt::Windows::UI::Composition;
-using namespace winrt::Windows::UI::Xaml;
-using namespace winrt::Windows::UI::Xaml::Hosting;
-using namespace winrt::Windows::Foundation::Numerics;
-using namespace winrt::Microsoft::Terminal::Settings::Model;
-using namespace winrt::Microsoft::Terminal::Control;
-using namespace winrt::Microsoft::Terminal;
-using namespace ::Microsoft::Console::Types;
-using VirtualKeyModifiers = winrt::Windows::System::VirtualKeyModifiers;
-
-#define XAML_HOSTING_WINDOW_CLASS_NAME L"CASCADIA_HOSTING_WINDOW_CLASS"
-#define IDM_SYSTEM_MENU_BEGIN 0x1000
-
-const UINT WM_TASKBARCREATED = RegisterWindowMessage(L"TaskbarCreated");
-
-IslandWindow::IslandWindow() noexcept :
-    _interopWindowHandle{ nullptr },
-    _rootGrid{ nullptr },
-    _source{ nullptr },
-    _pfnCreateCallback{ nullptr }
-{
-}
-
-IslandWindow::~IslandWindow()
-{
-    _source.Close();
-}
-
-HWND IslandWindow::GetInteropHandle() const
-{
-    return _interopWindowHandle;
-}
-
-// Method Description:
-// - Create the actual window that we'll use for the application.
-// Arguments:
-// - <none>
-// Return Value:
-// - <none>
-void IslandWindow::MakeWindow() noexcept
-{
-    WNDCLASS wc{};
-    wc.hCursor = LoadCursor(nullptr, IDC_ARROW);
-    wc.hInstance = reinterpret_cast<HINSTANCE>(&__ImageBase);
-    wc.lpszClassName = XAML_HOSTING_WINDOW_CLASS_NAME;
-    wc.style = CS_HREDRAW | CS_VREDRAW;
-    wc.lpfnWndProc = WndProc;
-    wc.hIcon = LoadIconW(wc.hInstance, MAKEINTRESOURCEW(IDI_APPICON));
-    RegisterClass(&wc);
-    WINRT_ASSERT(!_window);
-
-    // Create the window with the default size here - During the creation of the
-    // window, the system will give us a chance to set its size in WM_CREATE.
-    // WM_CREATE will be handled synchronously, before CreateWindow returns.
-    //
-    // We need WS_EX_NOREDIRECTIONBITMAP for vintage style opacity, GH#603
-    //
-    // WS_EX_LAYERED acts REAL WEIRD with TerminalTrySetTransparentBackground,
-    // but it works just fine when the window is in the TOPMOST group. But if
-    // you enable it always, activating the window will remove our DWM frame
-    // entirely. Weird.
-    WINRT_VERIFY(CreateWindowEx(WS_EX_NOREDIRECTIONBITMAP | (_alwaysOnTop ? WS_EX_TOPMOST : 0),
-                                wc.lpszClassName,
-                                L"Windows Terminal",
-                                WS_OVERLAPPEDWINDOW,
-                                CW_USEDEFAULT,
-                                CW_USEDEFAULT,
-                                CW_USEDEFAULT,
-                                CW_USEDEFAULT,
-                                nullptr,
-                                nullptr,
-                                wc.hInstance,
-                                this));
-
-    WINRT_ASSERT(_window);
-}
-
-// Method Description:
-// - Called when no tab is remaining to close the window.
-// Arguments:
-// - <none>
-// Return Value:
-// - <none>
-void IslandWindow::Close()
-{
-    PostQuitMessage(0);
-}
-
-// Method Description:
-// - Set a callback to be called when we process a WM_CREATE message. This gives
-//   the AppHost a chance to resize the window to the proper size.
-// Arguments:
-// - pfn: a function to be called during the handling of WM_CREATE. It takes two
-//   parameters:
-//      * HWND: the HWND of the window that's being created.
-//      * til::rect: The position on the screen that the system has proposed for our
-//        window.
-// Return Value:
-// - <none>
-void IslandWindow::SetCreateCallback(std::function<void(const HWND, const til::rect&, LaunchMode& launchMode)> pfn) noexcept
-{
-    _pfnCreateCallback = pfn;
-}
-
-// Method Description:
-// - Set a callback to be called when the window is being resized by user. For given
-//   requested window dimension (width or height, whichever border is dragged) it should
-//   return a resulting window dimension that is actually set. It is used to make the
-//   window 'snap' to the underling terminal's character grid.
-// Arguments:
-// - pfn: a function that transforms requested to actual window dimension.
-//   pfn's parameters:
-//      * widthOrHeight: whether the dimension is width (true) or height (false)
-//      * dimension: The requested dimension that comes from user dragging a border
-//        of the window. It is in pixels and represents only the client area.
-//   pfn's return value:
-//      * A dimension of client area that the window should resize to.
-// Return Value:
-// - <none>
-void IslandWindow::SetSnapDimensionCallback(std::function<float(bool, float)> pfn) noexcept
-{
-    _pfnSnapDimensionCallback = pfn;
-}
-
-// Method Description:
-// - Handles a WM_CREATE message. Calls our create callback, if one's been set.
-// Arguments:
-// - wParam: unused
-// - lParam: the lParam of a WM_CREATE, which is a pointer to a CREATESTRUCTW
-// Return Value:
-// - <none>
-void IslandWindow::_HandleCreateWindow(const WPARAM, const LPARAM lParam) noexcept
-{
-    // Get proposed window rect from create structure
-    auto pcs = reinterpret_cast<CREATESTRUCTW*>(lParam);
-    til::rect rc;
-    rc.left = pcs->x;
-    rc.top = pcs->y;
-    rc.right = rc.left + pcs->cx;
-    rc.bottom = rc.top + pcs->cy;
-
-    auto launchMode = LaunchMode::DefaultMode;
-    if (_pfnCreateCallback)
-    {
-        _pfnCreateCallback(_window.get(), rc, launchMode);
-    }
-
-    auto nCmdShow = SW_SHOW;
-    if (WI_IsFlagSet(launchMode, LaunchMode::MaximizedMode))
-    {
-        nCmdShow = SW_MAXIMIZE;
-    }
-
-    ShowWindow(_window.get(), nCmdShow);
-
-    UpdateWindow(_window.get());
-
-    UpdateWindowIconForActiveMetrics(_window.get());
-}
-
-// Method Description:
-// - Handles a WM_SIZING message, which occurs when user drags a window border
-//   or corner. It intercepts this resize action and applies 'snapping' i.e.
-//   aligns the terminal's size to its cell grid. We're given the window size,
-//   which we then adjust based on the terminal's properties (like font size).
-// Arguments:
-// - wParam: Specifies which edge of the window is being dragged.
-// - lParam: Pointer to the requested window rectangle (this is, the one that
-//   originates from current drag action). It also acts as the return value
-//   (it's a ref parameter).
-// Return Value:
-// - <none>
-LRESULT IslandWindow::_OnSizing(const WPARAM wParam, const LPARAM lParam)
-{
-    if (!_pfnSnapDimensionCallback)
-    {
-        // If we haven't been given the callback that would adjust the dimension,
-        // then we can't do anything, so just bail out.
-        return false;
-    }
-
-    auto winRect = reinterpret_cast<LPRECT>(lParam);
-
-    // Find nearest monitor.
-    auto hmon = MonitorFromRect(winRect, MONITOR_DEFAULTTONEAREST);
-
-    // This API guarantees that dpix and dpiy will be equal, but neither is an
-    // optional parameter so give two UINTs.
-    UINT dpix = USER_DEFAULT_SCREEN_DPI;
-    UINT dpiy = USER_DEFAULT_SCREEN_DPI;
-    // If this fails, we'll use the default of 96. I think it can only fail for
-    // bad parameters, which we won't have, so no big deal.
-    LOG_IF_FAILED(GetDpiForMonitor(hmon, MDT_EFFECTIVE_DPI, &dpix, &dpiy));
-
-    const long minWidthScaled = minimumWidth * dpix / USER_DEFAULT_SCREEN_DPI;
-
-    const auto nonClientSize = GetTotalNonClientExclusiveSize(dpix);
-
-    auto clientWidth = winRect->right - winRect->left - nonClientSize.width;
-    clientWidth = std::max(minWidthScaled, clientWidth);
-
-    auto clientHeight = winRect->bottom - winRect->top - nonClientSize.height;
-
-    // If we're the quake window, prevent resizing on all sides except the
-    // bottom. This also applies to resizing with the Alt+Space menu
-    if (IsQuakeWindow() && wParam != WMSZ_BOTTOM)
-    {
-        // Stuff our current window size into the lParam, and return true. This
-        // will tell User32 to use our current dimensions to resize to.
-        ::GetWindowRect(_window.get(), winRect);
-        return true;
-    }
-
-    if (wParam != WMSZ_TOP && wParam != WMSZ_BOTTOM)
-    {
-        // If user has dragged anything but the top or bottom border (so e.g. left border,
-        // top-right corner etc.), then this means that the width has changed. We thus ask to
-        // adjust this new width so that terminal(s) is/are aligned to their character grid(s).
-        clientWidth = gsl::narrow_cast<decltype(clientWidth)>(_pfnSnapDimensionCallback(true, gsl::narrow_cast<float>(clientWidth)));
-    }
-    if (wParam != WMSZ_LEFT && wParam != WMSZ_RIGHT)
-    {
-        // Analogous to above, but for height.
-        clientHeight = gsl::narrow_cast<decltype(clientHeight)>(_pfnSnapDimensionCallback(false, gsl::narrow_cast<float>(clientHeight)));
-    }
-
-    // Now make the window rectangle match the calculated client width and height,
-    // regarding which border the user is dragging. E.g. if user drags left border, then
-    // we make sure to adjust the 'left' component of rectangle and not the 'right'. Note
-    // that top-left and bottom-left corners also 'include' left border, hence we match
-    // this in multi-case switch.
-
-    // Set width
-    switch (wParam)
-    {
-    case WMSZ_LEFT:
-    case WMSZ_TOPLEFT:
-    case WMSZ_BOTTOMLEFT:
-        winRect->left = winRect->right - (clientWidth + nonClientSize.width);
-        break;
-    case WMSZ_RIGHT:
-    case WMSZ_TOPRIGHT:
-    case WMSZ_BOTTOMRIGHT:
-        winRect->right = winRect->left + (clientWidth + nonClientSize.width);
-        break;
-    }
-
-    // Set height
-    switch (wParam)
-    {
-    case WMSZ_BOTTOM:
-    case WMSZ_BOTTOMLEFT:
-    case WMSZ_BOTTOMRIGHT:
-        winRect->bottom = winRect->top + (clientHeight + nonClientSize.height);
-        break;
-    case WMSZ_TOP:
-    case WMSZ_TOPLEFT:
-    case WMSZ_TOPRIGHT:
-        winRect->top = winRect->bottom - (clientHeight + nonClientSize.height);
-        break;
-    }
-
-    return true;
-}
-
-// Method Description:
-// - Handle the WM_MOVING message
-// - If we're the quake window, then we don't want to be able to be moved.
-//   Immediately return our current window position, which will prevent us from
-//   being moved at all.
-// Arguments:
-// - lParam: a LPRECT with the proposed window position, that should be filled
-//   with the resultant position.
-// Return Value:
-// - true iff we handled this message.
-LRESULT IslandWindow::_OnMoving(const WPARAM /*wParam*/, const LPARAM lParam)
-{
-    auto winRect = reinterpret_cast<LPRECT>(lParam);
-
-    // If we're the quake window, prevent moving the window. If we don't do
-    // this, then Alt+Space...Move will still be able to move the window.
-    if (IsQuakeWindow())
-    {
-        // Stuff our current window into the lParam, and return true. This
-        // will tell User32 to use our current position to move to.
-        ::GetWindowRect(_window.get(), winRect);
-        return true;
-    }
-    return false;
-}
-
-void IslandWindow::Initialize()
-{
-    _source = DesktopWindowXamlSource{};
-
-    auto interop = _source.as<IDesktopWindowXamlSourceNative>();
-    winrt::check_hresult(interop->AttachToWindow(_window.get()));
-
-    // stash the child interop handle so we can resize it when the main hwnd is resized
-    interop->get_WindowHandle(&_interopWindowHandle);
-
-    _rootGrid = winrt::Windows::UI::Xaml::Controls::Grid();
-    _source.Content(_rootGrid);
-
-    // initialize the taskbar object
-    if (auto taskbar = wil::CoCreateInstanceNoThrow<ITaskbarList3>(CLSID_TaskbarList))
-    {
-        if (SUCCEEDED(taskbar->HrInit()))
-        {
-            _taskbar = std::move(taskbar);
-        }
-    }
-
-    _systemMenuNextItemId = IDM_SYSTEM_MENU_BEGIN;
-
-    // Enable vintage opacity by removing the XAML emergency backstop, GH#603.
-    // We don't really care if this failed or not.
-    TerminalTrySetTransparentBackground(true);
-}
-
-void IslandWindow::OnSize(const UINT width, const UINT height)
-{
-    // update the interop window size
-    SetWindowPos(_interopWindowHandle, nullptr, 0, 0, width, height, SWP_SHOWWINDOW | SWP_NOACTIVATE);
-
-    if (_rootGrid)
-    {
-        const auto size = GetLogicalSize();
-        _rootGrid.Width(size.Width);
-        _rootGrid.Height(size.Height);
-    }
-}
-
-// Method Description:
-// - Handles a WM_GETMINMAXINFO message, issued before the window sizing starts.
-//   This message allows to modify the minimal and maximal dimensions of the window.
-//   We focus on minimal dimensions here
-//   (the maximal dimension will be calculate upon maximizing)
-//   Our goal is to protect against to downsizing to less than minimal allowed dimensions,
-//   that might occur in the scenarios where _OnSizing is bypassed.
-//   An example of such scenario is anchoring the window to the top/bottom screen border
-//   in order to maximize window height (GH# 8026).
-//   The computation is similar to what we do in _OnSizing:
-//   we need to consider both the client area and non-client exclusive area sizes,
-//   while taking DPI into account as well.
-// Arguments:
-// - lParam: Pointer to the requested MINMAXINFO struct,
-//   a ptMinTrackSize field of which we want to update with the computed dimensions.
-//   It also acts as the return value (it's a ref parameter).
-// Return Value:
-// - <none>
-
-void IslandWindow::_OnGetMinMaxInfo(const WPARAM /*wParam*/, const LPARAM lParam)
-{
-    // Without a callback we don't know to snap the dimensions of the client area.
-    // Should not be a problem, the callback is not set early in the startup
-    // The initial dimensions will be set later on
-    if (!_pfnSnapDimensionCallback)
-    {
-        return;
-    }
-
-    auto hmon = MonitorFromWindow(GetHandle(), MONITOR_DEFAULTTONEAREST);
-    if (hmon == NULL)
-    {
-        return;
-    }
-
-    UINT dpix = USER_DEFAULT_SCREEN_DPI;
-    UINT dpiy = USER_DEFAULT_SCREEN_DPI;
-    GetDpiForMonitor(hmon, MDT_EFFECTIVE_DPI, &dpix, &dpiy);
-
-    // From now we use dpix for all computations (same as in _OnSizing).
-    const auto nonClientSizeScaled = GetTotalNonClientExclusiveSize(dpix);
-
-    auto lpMinMaxInfo = reinterpret_cast<LPMINMAXINFO>(lParam);
-    lpMinMaxInfo->ptMinTrackSize.x = _calculateTotalSize(true, minimumWidth * dpix / USER_DEFAULT_SCREEN_DPI, nonClientSizeScaled.width);
-    lpMinMaxInfo->ptMinTrackSize.y = _calculateTotalSize(false, minimumHeight * dpiy / USER_DEFAULT_SCREEN_DPI, nonClientSizeScaled.height);
-}
-
-// Method Description:
-// - Helper function that calculates a single dimension value, given initialWindow and nonClientSizes
-// Arguments:
-// - isWidth: parameter to pass to SnapDimensionCallback.
-//   True if the method is invoked for width computation, false if for height.
-// - clientSize: the size of the client area (already)
-// - nonClientSizeScaled: the exclusive non-client size (already scaled)
-// Return Value:
-// - The total dimension
-long IslandWindow::_calculateTotalSize(const bool isWidth, const long clientSize, const long nonClientSize)
-{
-    return gsl::narrow_cast<int>(_pfnSnapDimensionCallback(isWidth, gsl::narrow_cast<float>(clientSize)) + nonClientSize);
-}
-
-[[nodiscard]] LRESULT IslandWindow::MessageHandler(UINT const message, WPARAM const wparam, LPARAM const lparam) noexcept
-{
-    switch (message)
-    {
-    case WM_HOTKEY:
-    {
-        _HotkeyPressedHandlers(static_cast<long>(wparam));
-        return 0;
-    }
-    case WM_GETMINMAXINFO:
-    {
-        _OnGetMinMaxInfo(wparam, lparam);
-        return 0;
-    }
-    case WM_CREATE:
-    {
-        _HandleCreateWindow(wparam, lparam);
-        return 0;
-    }
-    case WM_SETFOCUS:
-    {
-        if (_interopWindowHandle != nullptr)
-        {
-            // send focus to the child window
-            SetFocus(_interopWindowHandle);
-            return 0;
-        }
-        break;
-    }
-    case WM_ACTIVATE:
-    {
-        // wparam = 0 indicates the window was deactivated
-        const bool activated = LOWORD(wparam) != 0;
-        _WindowActivatedHandlers(activated);
-
-        if (_autoHideWindow && !activated)
-        {
-            if (_isQuakeWindow || _minimizeToNotificationArea)
-            {
-                HideWindow();
-            }
-            else
-            {
-                ShowWindow(GetHandle(), SW_MINIMIZE);
-            }
-        }
-
-        break;
-    }
-
-    case WM_NCLBUTTONDOWN:
-    case WM_NCLBUTTONUP:
-    case WM_NCMBUTTONDOWN:
-    case WM_NCMBUTTONUP:
-    case WM_NCRBUTTONDOWN:
-    case WM_NCRBUTTONUP:
-    case WM_NCXBUTTONDOWN:
-    case WM_NCXBUTTONUP:
-    {
-        // If we clicked in the titlebar, raise an event so the app host can
-        // dispatch an appropriate event.
-        _DragRegionClickedHandlers();
-        break;
-    }
-    case WM_MENUCHAR:
-    {
-        // GH#891: return this LRESULT here to prevent the app from making a
-        // bell when alt+key is pressed. A menu is active and the user presses a
-        // key that does not correspond to any mnemonic or accelerator key,
-        return MAKELRESULT(0, MNC_CLOSE);
-    }
-    case WM_SIZING:
-    {
-        return _OnSizing(wparam, lparam);
-    }
-    case WM_SIZE:
-    {
-        if (wparam == SIZE_RESTORED || wparam == SIZE_MAXIMIZED)
-        {
-            _WindowVisibilityChangedHandlers(true);
-            _MaximizeChangedHandlers(wparam == SIZE_MAXIMIZED);
-        }
-
-        if (wparam == SIZE_MINIMIZED)
-        {
-            _WindowVisibilityChangedHandlers(false);
-            if (_isQuakeWindow)
-            {
-                ShowWindow(GetHandle(), SW_HIDE);
-                return 0;
-            }
-        }
-        break;
-    }
-    case WM_MOVING:
-    {
-        return _OnMoving(wparam, lparam);
-    }
-    case WM_MOVE:
-    {
-        _WindowMovedHandlers();
-        break;
-    }
-    case WM_CLOSE:
-    {
-        // If the user wants to close the app by clicking 'X' button,
-        // we hand off the close experience to the app layer. If all the tabs
-        // are closed, the window will be closed as well.
-        _WindowCloseButtonClickedHandlers();
-        return 0;
-    }
-    case WM_MOUSEWHEEL:
-        try
-        {
-            // This whole handler is a hack for GH#979.
-            //
-            // On some laptops, their trackpads won't scroll inactive windows
-            // _ever_. With our entire window just being one giant XAML Island, the
-            // touchpad driver thinks our entire window is inactive, and won't
-            // scroll the XAML island. On those types of laptops, we'll get a
-            // WM_MOUSEWHEEL here, in our root window, when the trackpad scrolls.
-            // We're going to take that message and manually plumb it through to our
-            // TermControl's, or anything else that implements IMouseWheelListener.
-
-            // https://msdn.microsoft.com/en-us/library/windows/desktop/ms645617(v=vs.85).aspx
-            // Important! Do not use the LOWORD or HIWORD macros to extract the x-
-            // and y- coordinates of the cursor position because these macros return
-            // incorrect results on systems with multiple monitors. Systems with
-            // multiple monitors can have negative x- and y- coordinates, and LOWORD
-            // and HIWORD treat the coordinates as unsigned quantities.
-            const til::point eventPoint{ GET_X_LPARAM(lparam), GET_Y_LPARAM(lparam) };
-            // This mouse event is relative to the display origin, not the window. Convert here.
-            const til::rect windowRect{ GetWindowRect() };
-            const auto origin = windowRect.origin();
-            const auto relative = eventPoint - origin;
-            // Convert to logical scaling before raising the event.
-            const auto scale = GetCurrentDpiScale();
-            const til::point real{ til::math::flooring, relative.x / scale, relative.y / scale };
-
-            const auto wheelDelta = static_cast<short>(HIWORD(wparam));
-
-            // Raise an event, so any listeners can handle the mouse wheel event manually.
-            _MouseScrolledHandlers(real, wheelDelta);
-            return 0;
-        }
-        CATCH_LOG();
-        break;
-    case WM_THEMECHANGED:
-        UpdateWindowIconForActiveMetrics(_window.get());
-        return 0;
-    case WM_WINDOWPOSCHANGING:
-    {
-        // GH#10274 - if the quake window gets moved to another monitor via aero
-        // snap (win+shift+arrows), then re-adjust the size for the new monitor.
-        if (IsQuakeWindow())
-        {
-            // Retrieve the suggested dimensions and make a rect and size.
-            auto lpwpos = (LPWINDOWPOS)lparam;
-
-            // We only need to apply restrictions if the position is changing.
-            // The SWP_ flags are confusing to read. This is
-            // "if we're not moving the window, do nothing."
-            if (WI_IsFlagSet(lpwpos->flags, SWP_NOMOVE))
-            {
-                break;
-            }
-            // Figure out the suggested dimensions and position.
-            RECT rcSuggested;
-            rcSuggested.left = lpwpos->x;
-            rcSuggested.top = lpwpos->y;
-            rcSuggested.right = rcSuggested.left + lpwpos->cx;
-            rcSuggested.bottom = rcSuggested.top + lpwpos->cy;
-
-            // Find the bounds of the current monitor, and the monitor that
-            // we're suggested to be on.
-
-            auto current = MonitorFromWindow(_window.get(), MONITOR_DEFAULTTONEAREST);
-            MONITORINFO currentInfo;
-            currentInfo.cbSize = sizeof(MONITORINFO);
-            GetMonitorInfo(current, &currentInfo);
-
-            auto proposed = MonitorFromRect(&rcSuggested, MONITOR_DEFAULTTONEAREST);
-            MONITORINFO proposedInfo;
-            proposedInfo.cbSize = sizeof(MONITORINFO);
-            GetMonitorInfo(proposed, &proposedInfo);
-
-            // If the monitor changed...
-            if (til::rect{ proposedInfo.rcMonitor } !=
-                til::rect{ currentInfo.rcMonitor })
-            {
-                const auto newWindowRect{ _getQuakeModeSize(proposed) };
-
-                // Inform User32 that we want to be placed at the position
-                // and dimensions that _getQuakeModeSize returned. When we
-                // snap across monitor boundaries, this will re-evaluate our
-                // size for the new monitor.
-                lpwpos->x = newWindowRect.left;
-                lpwpos->y = newWindowRect.top;
-                lpwpos->cx = newWindowRect.width();
-                lpwpos->cy = newWindowRect.height();
-
-                return 0;
-            }
-        }
-        break;
-    }
-    case CM_NOTIFY_FROM_NOTIFICATION_AREA:
-    {
-        switch (LOWORD(lparam))
-        {
-        case NIN_SELECT:
-        case NIN_KEYSELECT:
-        {
-            _NotifyNotificationIconPressedHandlers();
-            return 0;
-        }
-        case WM_CONTEXTMENU:
-        {
-            const til::point eventPoint{ GET_X_LPARAM(wparam), GET_Y_LPARAM(wparam) };
-            _NotifyShowNotificationIconContextMenuHandlers(eventPoint);
-            return 0;
-        }
-        }
-        break;
-    }
-    case WM_MENUCOMMAND:
-    {
-        _NotifyNotificationIconMenuItemSelectedHandlers((HMENU)lparam, (UINT)wparam);
-        return 0;
-    }
-    case WM_SYSCOMMAND:
-    {
-        // the low 4 bits contain additional information (that we don't care about)
-        auto highBits = wparam & 0xFFF0;
-        if (highBits == SC_RESTORE || highBits == SC_MAXIMIZE)
-        {
-            _MaximizeChangedHandlers(highBits == SC_MAXIMIZE);
-        }
-
-        if (wparam == SC_RESTORE && _fullscreen)
-        {
-            _ShouldExitFullscreenHandlers();
-            return 0;
-        }
-        auto search = _systemMenuItems.find(LOWORD(wparam));
-        if (search != _systemMenuItems.end())
-        {
-            search->second.callback();
-        }
-        break;
-    }
-    case WM_SETTINGCHANGE:
-    {
-        const std::wstring param{ (wchar_t*)lparam };
-        // ImmersiveColorSet seems to be the notification that the OS theme
-        // changed. If that happens, let the app know, so it can hot-reload
-        // themes, color schemes that might depend on the OS theme
-        if (param == L"ImmersiveColorSet")
-        {
-            _UpdateSettingsRequestedHandlers();
-        }
-        break;
-    }
-    case WM_ENDSESSION:
-    {
-        // For WM_QUERYENDSESSION and WM_ENDSESSION, refer to:
-        //
-        // https://docs.microsoft.com/en-us/windows/win32/rstmgr/guidelines-for-applications
-        //
-        // The OS will send us a WM_QUERYENDSESSION when it's preparing an
-        // update for our app. It will then send us a WM_ENDSESSION, which gives
-        // us a small timeout (~30s) to actually shut down gracefully. After
-        // that timeout, it will send us a WM_CLOSE. If we still don't close
-        // after the WM_CLOSE, it'll force-kill us (causing a crash which will be
-        // bucketed to MoAppHang).
-        //
-        // If we need to do anything to prepare for being told to shutdown,
-        // start it in WM_QUERYENDSESSION. If (in the future) we need to prevent
-        // logoff, we can return false there. (DefWindowProc returns true)
-        //
-        // The OS is going to shut us down here. We will manually start a quit,
-        // so that we can persist the state. If we refuse to gracefully shut
-        // down here, the OS will crash us to forcefully terminate us. We choose
-        // to quit here, rather than just close, to skip over any warning
-        // dialogs (e.g. "Are you sure you want to close all tabs?") which might
-        // prevent a WM_CLOSE from cleanly closing the window.
-        //
-        // This will cause a appHost._RequestQuitAll, which will notify the
-        // monarch to collect up all the window state and save it.
-
-        TraceLoggingWrite(
-            g_hWindowsTerminalProvider,
-            "EndSession",
-            TraceLoggingDescription("Emitted when the OS has sent a WM_ENDSESSION"),
-            TraceLoggingLevel(WINEVENT_LEVEL_VERBOSE),
-            TraceLoggingKeyword(TIL_KEYWORD_TRACE));
-
-        _AutomaticShutdownRequestedHandlers();
-        return true;
-    }
-    default:
-        // We'll want to receive this message when explorer.exe restarts
-        // so that we can re-add our icon to the notification area.
-        // This unfortunately isn't a switch case because we register the
-        // message at runtime.
-        if (message == WM_TASKBARCREATED)
-        {
-            _NotifyReAddNotificationIconHandlers();
-            return 0;
-        }
-    }
-
-    // TODO: handle messages here...
-    return base_type::MessageHandler(message, wparam, lparam);
-}
-
-// Method Description:
-// - Called when the window has been resized (or maximized)
-// Arguments:
-// - width: the new width of the window _in pixels_
-// - height: the new height of the window _in pixels_
-void IslandWindow::OnResize(const UINT width, const UINT height)
-{
-    if (_interopWindowHandle)
-    {
-        OnSize(width, height);
-    }
-}
-
-// Method Description:
-// - Called when the window is minimized to the taskbar.
-void IslandWindow::OnMinimize()
-{
-    // TODO GH#1989 Stop rendering island content when the app is minimized.
-    if (_minimizeToNotificationArea)
-    {
-        HideWindow();
-    }
-}
-
-// Method Description:
-// - Called when the window is restored from having been minimized.
-void IslandWindow::OnRestore()
-{
-    // TODO GH#1989 Stop rendering island content when the app is minimized.
-}
-
-void IslandWindow::SetContent(winrt::Windows::UI::Xaml::UIElement content)
-{
-    _rootGrid.Children().Clear();
-    _rootGrid.Children().Append(content);
-}
-
-// Method Description:
-// - Get the dimensions of our non-client area, as a rect where each component
-//   represents that side.
-// - The .left will be a negative number, to represent that the actual side of
-//   the non-client area is outside the border of our window. It's roughly 8px (
-//   * DPI scaling) to the left of the visible border.
-// - The .right component will be positive, indicating that the nonclient border
-//   is in the positive-x direction from the edge of our client area.
-// - This will also include our titlebar! It's in the nonclient area for us.
-// Arguments:
-// - dpi: the scaling that we should use to calculate the border sizes.
-// Return Value:
-// - a til::rect whose components represent the margins of the nonclient area,
-//   relative to the client area.
-til::rect IslandWindow::GetNonClientFrame(const UINT dpi) const noexcept
-{
-    const auto windowStyle = static_cast<DWORD>(GetWindowLong(_window.get(), GWL_STYLE));
-    RECT islandFrame{};
-
-    // If we failed to get the correct window size for whatever reason, log
-    // the error and go on. We'll use whatever the control proposed as the
-    // size of our window, which will be at least close.
-    LOG_IF_WIN32_BOOL_FALSE(AdjustWindowRectExForDpi(&islandFrame, windowStyle, false, 0, dpi));
-    return til::rect{ islandFrame };
-}
-
-// Method Description:
-// - Gets the difference between window and client area size.
-// Arguments:
-// - dpi: dpi of a monitor on which the window is placed
-// Return Value
-// - The size difference
-til::size IslandWindow::GetTotalNonClientExclusiveSize(const UINT dpi) const noexcept
-{
-    const auto islandFrame{ GetNonClientFrame(dpi) };
-    return {
-        islandFrame.right - islandFrame.left,
-        islandFrame.bottom - islandFrame.top
-    };
-}
-
-void IslandWindow::OnAppInitialized()
-{
-    // Do a quick resize to force the island to paint
-    const auto size = GetPhysicalSize();
-    OnSize(size.width, size.height);
-}
-
-// Method Description:
-// - Called when the app wants to change its theme. We'll update the root UI
-//   element of the entire XAML tree, so that all UI elements get the theme
-//   applied.
-// Arguments:
-// - arg: the ElementTheme to use as the new theme for the UI
-// Return Value:
-// - <none>
-void IslandWindow::OnApplicationThemeChanged(const winrt::Windows::UI::Xaml::ElementTheme& requestedTheme)
-{
-    _rootGrid.RequestedTheme(requestedTheme);
-    // Invalidate the window rect, so that we'll repaint any elements we're
-    // drawing ourselves to match the new theme
-    ::InvalidateRect(_window.get(), nullptr, false);
-}
-
-// Method Description:
-// - Updates our focus mode state. See _SetIsBorderless for more details.
-// Arguments:
-// - <none>
-// Return Value:
-// - <none>
-void IslandWindow::FocusModeChanged(const bool focusMode)
-{
-    // Do nothing if the value was unchanged.
-    if (focusMode == _borderless)
-    {
-        return;
-    }
-
-    _SetIsBorderless(focusMode);
-}
-
-// Method Description:
-// - Updates our fullscreen state. See _SetIsFullscreen for more details.
-// Arguments:
-// - <none>
-// Return Value:
-// - <none>
-void IslandWindow::FullscreenChanged(const bool fullscreen)
-{
-    // Do nothing if the value was unchanged.
-    if (fullscreen == _fullscreen)
-    {
-        return;
-    }
-
-    _SetIsFullscreen(fullscreen);
-}
-
-// Method Description:
-// - Enter or exit the "always on top" state. Before the window is created, this
-//   value will later be used when we create the window to create the window on
-//   top of all others. After the window is created, it will either enter the
-//   group of topmost windows, or exit the group of topmost windows.
-// Arguments:
-// - alwaysOnTop: whether we should be entering or exiting always on top mode.
-// Return Value:
-// - <none>
-void IslandWindow::SetAlwaysOnTop(const bool alwaysOnTop)
-{
-    _alwaysOnTop = alwaysOnTop;
-
-    const auto hwnd = GetHandle();
-    if (hwnd)
-    {
-        SetWindowPos(hwnd,
-                     _alwaysOnTop ? HWND_TOPMOST : HWND_NOTOPMOST,
-                     0, // the window dimensions are unused, because we're passing SWP_NOSIZE
-                     0,
-                     0,
-                     0,
-                     SWP_NOMOVE | SWP_NOSIZE | SWP_NOACTIVATE);
-    }
-}
-
-// Method Description:
-// - Posts a message to the window message queue that the window visibility has changed
-//   and should then be minimized or restored.
-// Arguments:
-// - showOrHide: True for show; false for hide.
-// Return Value:
-// - <none>
-void IslandWindow::ShowWindowChanged(const bool showOrHide)
-{
-    if (const auto hwnd = GetHandle())
-    {
-        // IMPORTANT!
-        //
-        // ONLY "restore" if already minimized. If the window is maximized or
-        // snapped, a restore will restore-down the window instead.
-        if (showOrHide == true && ::IsIconic(hwnd))
-        {
-            ::PostMessage(hwnd, WM_SYSCOMMAND, SC_RESTORE, 0);
-        }
-        else if (showOrHide == false)
-        {
-            ::PostMessage(hwnd, WM_SYSCOMMAND, SC_MINIMIZE, 0);
-        }
-    }
-}
-
-// Method Description
-// - Flash the taskbar icon, indicating to the user that something needs their attention
-void IslandWindow::FlashTaskbar()
-{
-    // Using 'false' as the boolean argument ensures that the taskbar is
-    // only flashed if the app window is not focused
-    FlashWindow(_window.get(), false);
-}
-
-// Method Description:
-// - Sets the taskbar progress indicator
-// - We follow the ConEmu style for the state and progress values,
-//   more details at https://conemu.github.io/en/AnsiEscapeCodes.html#ConEmu_specific_OSC
-// Arguments:
-// - state: indicates the progress state
-// - progress: indicates the progress value
-void IslandWindow::SetTaskbarProgress(const size_t state, const size_t progress)
-{
-    if (_taskbar)
-    {
-        switch (state)
-        {
-        case 0:
-            // removes the taskbar progress indicator
-            _taskbar->SetProgressState(_window.get(), TBPF_NOPROGRESS);
-            break;
-        case 1:
-            // sets the progress value to value given by the 'progress' parameter
-            _taskbar->SetProgressState(_window.get(), TBPF_NORMAL);
-            _taskbar->SetProgressValue(_window.get(), progress, 100);
-            break;
-        case 2:
-            // sets the progress indicator to an error state
-            _taskbar->SetProgressState(_window.get(), TBPF_ERROR);
-            _taskbar->SetProgressValue(_window.get(), progress, 100);
-            break;
-        case 3:
-            // sets the progress indicator to an indeterminate state.
-            // FIRST, set the progress to "no progress". That'll clear out any
-            // progress value from the previous state. Otherwise, a transition
-            // from (error,x%) or (warning,x%) to indeterminate will leave the
-            // progress value unchanged, and not show the spinner.
-            _taskbar->SetProgressState(_window.get(), TBPF_NOPROGRESS);
-            _taskbar->SetProgressState(_window.get(), TBPF_INDETERMINATE);
-            break;
-        case 4:
-            // sets the progress indicator to a pause state
-            _taskbar->SetProgressState(_window.get(), TBPF_PAUSED);
-            _taskbar->SetProgressValue(_window.get(), progress, 100);
-            break;
-        default:
-            break;
-        }
-    }
-}
-
-// From GdiEngine::s_SetWindowLongWHelper
-void SetWindowLongWHelper(const HWND hWnd, const int nIndex, const LONG dwNewLong) noexcept
-{
-    // SetWindowLong has strange error handling. On success, it returns the
-    // previous Window Long value and doesn't modify the Last Error state. To
-    // deal with this, we set the last error to 0/S_OK first, call it, and if
-    // the previous long was 0, we check if the error was non-zero before
-    // reporting. Otherwise, we'll get an "Error: The operation has completed
-    // successfully." and there will be another screenshot on the internet
-    // making fun of Windows. See:
-    // https://msdn.microsoft.com/en-us/library/windows/desktop/ms633591(v=vs.85).aspx
-    SetLastError(0);
-    const auto lResult = SetWindowLongW(hWnd, nIndex, dwNewLong);
-    if (0 == lResult)
-    {
-        LOG_LAST_ERROR_IF(0 != GetLastError());
-    }
-}
-
-// Method Description:
-// - This is a helper to figure out what the window styles should be, given the
-//   current state of flags like borderless mode and fullscreen mode.
-// Arguments:
-// - <none>
-// Return Value:
-// - a LONG with the appropriate flags set for our current window mode, to be used with GWL_STYLE
-LONG IslandWindow::_getDesiredWindowStyle() const
-{
-    auto windowStyle = GetWindowLongW(GetHandle(), GWL_STYLE);
-
-    // If we're both fullscreen and borderless, fullscreen mode takes precedence.
-
-    if (_fullscreen)
-    {
-        // When moving to fullscreen, remove WS_OVERLAPPEDWINDOW, which specifies
-        // styles for non-fullscreen windows (e.g. caption bar), and add the
-        // WS_POPUP style to allow us to size ourselves to the monitor size.
-        // Do the reverse when restoring from fullscreen.
-        // Doing these modifications to that window will cause a vista-style
-        // window frame to briefly appear when entering and exiting fullscreen.
-        WI_ClearFlag(windowStyle, WS_BORDER);
-        WI_ClearFlag(windowStyle, WS_SIZEBOX);
-        WI_ClearAllFlags(windowStyle, WS_OVERLAPPEDWINDOW);
-
-        WI_SetFlag(windowStyle, WS_POPUP);
-        return windowStyle;
-    }
-    else if (_borderless)
-    {
-        // When moving to borderless, remove WS_OVERLAPPEDWINDOW, which
-        // specifies styles for non-fullscreen windows (e.g. caption bar), and
-        // add the WS_BORDER and WS_SIZEBOX styles. This allows us to still have
-        // a small resizing frame, but without a full titlebar, nor caption
-        // buttons.
-
-        WI_ClearAllFlags(windowStyle, WS_OVERLAPPEDWINDOW);
-        WI_ClearFlag(windowStyle, WS_POPUP);
-
-        WI_SetFlag(windowStyle, WS_BORDER);
-        WI_SetFlag(windowStyle, WS_SIZEBOX);
-        return windowStyle;
-    }
-
-    // Here, we're not in either fullscreen or borderless mode. Return to
-    // WS_OVERLAPPEDWINDOW.
-    WI_ClearFlag(windowStyle, WS_POPUP);
-    WI_ClearFlag(windowStyle, WS_BORDER);
-    WI_ClearFlag(windowStyle, WS_SIZEBOX);
-
-    WI_SetAllFlags(windowStyle, WS_OVERLAPPEDWINDOW);
-
-    return windowStyle;
-}
-
-// Method Description:
-// - Enable or disable focus mode. When entering focus mode, we'll
-//   need to manually hide the entire titlebar.
-// - When we're entering focus we need to do some additional modification
-//   of our window styles. However, the NonClientIslandWindow very explicitly
-//   _doesn't_ need to do these steps.
-// Arguments:
-// - borderlessEnabled: If true, we're entering focus mode. If false, we're leaving.
-// Return Value:
-// - <none>
-void IslandWindow::_SetIsBorderless(const bool borderlessEnabled)
-{
-    _borderless = borderlessEnabled;
-
-    const auto hWnd = GetHandle();
-
-    // First, modify regular window styles as appropriate
-    auto windowStyle = _getDesiredWindowStyle();
-    SetWindowLongWHelper(hWnd, GWL_STYLE, windowStyle);
-
-    // Now modify extended window styles as appropriate
-    // When moving to fullscreen, remove the window edge style to avoid an
-    // ugly border when not focused.
-    auto exWindowStyle = GetWindowLongW(hWnd, GWL_EXSTYLE);
-    WI_UpdateFlag(exWindowStyle, WS_EX_WINDOWEDGE, !_fullscreen);
-    SetWindowLongWHelper(hWnd, GWL_EXSTYLE, exWindowStyle);
-
-    // Resize the window, with SWP_FRAMECHANGED, to trigger user32 to
-    // recalculate the non/client areas
-    const til::rect windowPos{ GetWindowRect() };
-
-    SetWindowPos(GetHandle(),
-                 HWND_TOP,
-                 windowPos.left,
-                 windowPos.top,
-                 windowPos.width(),
-                 windowPos.height(),
-                 SWP_SHOWWINDOW | SWP_FRAMECHANGED | SWP_NOACTIVATE);
-}
-
-// Method Description:
-// - Called when entering fullscreen, with the window's current monitor rect and work area.
-// - The current window position, dpi, work area, and maximized state are stored, and the
-//   window is positioned to the monitor rect.
-void IslandWindow::_SetFullscreenPosition(const RECT& rcMonitor, const RECT& rcWork)
-{
-    const auto hWnd = GetHandle();
-
-    ::GetWindowRect(hWnd, &_rcWindowBeforeFullscreen);
-    _dpiBeforeFullscreen = GetDpiForWindow(hWnd);
-    _fWasMaximizedBeforeFullscreen = IsZoomed(hWnd);
-    _rcWorkBeforeFullscreen = rcWork;
-
-    SetWindowPos(hWnd,
-                 HWND_TOP,
-                 rcMonitor.left,
-                 rcMonitor.top,
-                 rcMonitor.right - rcMonitor.left,
-                 rcMonitor.bottom - rcMonitor.top,
-                 SWP_FRAMECHANGED);
-}
-
-// Method Description:
-// - Called when exiting fullscreen, with the window's current monitor work area.
-// - The window is restored to its previous position, migrating that previous position to the
-//   window's current monitor (if the current work area or window DPI have changed).
-// - A fullscreen window's monitor can be changed by win+shift+left/right hotkeys or monitor
-//   topology changes (for example unplugging a monitor or disconnecting a remote session).
-void IslandWindow::_RestoreFullscreenPosition(const RECT& rcWork)
-{
-    const auto hWnd = GetHandle();
-
-    // If the window was previously maximized, re-maximize the window.
-    if (_fWasMaximizedBeforeFullscreen)
-    {
-        ShowWindow(hWnd, SW_SHOWMAXIMIZED);
-        SetWindowPos(hWnd, HWND_TOP, 0, 0, 0, 0, SWP_NOMOVE | SWP_NOSIZE | SWP_NOZORDER | SWP_FRAMECHANGED);
-
-        return;
-    }
-
-    // Start with the stored window position.
-    auto rcRestore = _rcWindowBeforeFullscreen;
-
-    // If the window DPI has changed, re-size the stored position by the change in DPI. This
-    // ensures the window restores to the same logical size (even if to a monitor with a different
-    // DPI/ scale factor).
-    auto dpiWindow = GetDpiForWindow(hWnd);
-    rcRestore.right = rcRestore.left + MulDiv(rcRestore.right - rcRestore.left, dpiWindow, _dpiBeforeFullscreen);
-    rcRestore.bottom = rcRestore.top + MulDiv(rcRestore.bottom - rcRestore.top, dpiWindow, _dpiBeforeFullscreen);
-
-    // Offset the stored position by the difference in work area.
-    OffsetRect(&rcRestore,
-               rcWork.left - _rcWorkBeforeFullscreen.left,
-               rcWork.top - _rcWorkBeforeFullscreen.top);
-
-    const til::size ncSize{ GetTotalNonClientExclusiveSize(dpiWindow) };
-
-    auto rcWorkAdjusted = rcWork;
-
-    // GH#10199 - adjust the size of the "work" rect by the size of our borders.
-    // We want to make sure the window is restored within the bounds of the
-    // monitor we're on, but it's totally fine if the invisible borders are
-    // outside the monitor.
-    const auto halfWidth{ ncSize.width / 2 };
-    const auto halfHeight{ ncSize.height / 2 };
-
-    rcWorkAdjusted.left -= halfWidth;
-    rcWorkAdjusted.right += halfWidth;
-    rcWorkAdjusted.top -= halfHeight;
-    rcWorkAdjusted.bottom += halfHeight;
-
-    // Enforce that our position is entirely within the bounds of our work area.
-    // Prefer the top-left be on-screen rather than bottom-right (right before left, bottom before top).
-    if (rcRestore.right > rcWorkAdjusted.right)
-    {
-        OffsetRect(&rcRestore, rcWorkAdjusted.right - rcRestore.right, 0);
-    }
-    if (rcRestore.left < rcWorkAdjusted.left)
-    {
-        OffsetRect(&rcRestore, rcWorkAdjusted.left - rcRestore.left, 0);
-    }
-    if (rcRestore.bottom > rcWorkAdjusted.bottom)
-    {
-        OffsetRect(&rcRestore, 0, rcWorkAdjusted.bottom - rcRestore.bottom);
-    }
-    if (rcRestore.top < rcWorkAdjusted.top)
-    {
-        OffsetRect(&rcRestore, 0, rcWorkAdjusted.top - rcRestore.top);
-    }
-
-    // Show the window at the computed position.
-    SetWindowPos(hWnd,
-                 HWND_TOP,
-                 rcRestore.left,
-                 rcRestore.top,
-                 rcRestore.right - rcRestore.left,
-                 rcRestore.bottom - rcRestore.top,
-                 SWP_SHOWWINDOW | SWP_NOZORDER | SWP_NOACTIVATE | SWP_FRAMECHANGED);
-}
-
-// Method Description:
-// - Controls setting us into or out of fullscreen mode. Largely taken from
-//   Window::SetIsFullscreen in conhost.
-// - When entering fullscreen mode, we'll save the current window size and
-//   location, and expand to take the entire monitor size. When leaving, we'll
-//   use that saved size to restore back to.
-// Arguments:
-// - fullscreenEnabled true if we should enable fullscreen mode, false to disable.
-// Return Value:
-// - <none>
-void IslandWindow::_SetIsFullscreen(const bool fullscreenEnabled)
-{
-    // It is possible to enter _SetIsFullscreen even if we're already in full
-    // screen. Use the old is in fullscreen flag to gate checks that rely on the
-    // current state.
-    const auto fChangingFullscreen = (fullscreenEnabled != _fullscreen);
-    _fullscreen = fullscreenEnabled;
-
-    const auto hWnd = GetHandle();
-
-    // First, modify regular window styles as appropriate
-    auto windowStyle = _getDesiredWindowStyle();
-    SetWindowLongWHelper(hWnd, GWL_STYLE, windowStyle);
-
-    // Now modify extended window styles as appropriate
-    // When moving to fullscreen, remove the window edge style to avoid an
-    // ugly border when not focused.
-    auto exWindowStyle = GetWindowLongW(hWnd, GWL_EXSTYLE);
-    WI_UpdateFlag(exWindowStyle, WS_EX_WINDOWEDGE, !_fullscreen);
-    SetWindowLongWHelper(hWnd, GWL_EXSTYLE, exWindowStyle);
-
-    // Only change the window position if changing fullscreen state.
-    if (fChangingFullscreen)
-    {
-        // Get the monitor info for the window's current monitor.
-        MONITORINFO mi = {};
-        mi.cbSize = sizeof(mi);
-        GetMonitorInfo(MonitorFromWindow(hWnd, MONITOR_DEFAULTTONEAREST), &mi);
-
-        if (_fullscreen)
-        {
-            // Store the window's current position and size the window to the monitor.
-            _SetFullscreenPosition(mi.rcMonitor, mi.rcWork);
-        }
-        else
-        {
-            // Restore the stored window position.
-            _RestoreFullscreenPosition(mi.rcWork);
-        }
-    }
-}
-
-// Method Description:
-// - Call UnregisterHotKey once for each previously registered hotkey.
-// Return Value:
-// - <none>
-void IslandWindow::UnregisterHotKey(const int index) noexcept
-{
-    TraceLoggingWrite(
-        g_hWindowsTerminalProvider,
-        "UnregisterHotKey",
-        TraceLoggingDescription("Emitted when clearing previously set hotkeys"),
-        TraceLoggingInt64(index, "index", "the index of the hotkey to remove"),
-        TraceLoggingLevel(WINEVENT_LEVEL_VERBOSE),
-        TraceLoggingKeyword(TIL_KEYWORD_TRACE));
-
-    LOG_IF_WIN32_BOOL_FALSE(::UnregisterHotKey(_window.get(), index));
-}
-
-// Method Description:
-// - Call RegisterHotKey to attempt to register that keybinding as a global hotkey.
-// - When these keys are pressed, we'll get a WM_HOTKEY message with the payload
-//   containing the index we registered here.
-// - Call UnregisterHotKey() before registering your hotkeys.
-//   See: https://docs.microsoft.com/en-us/windows/win32/api/winuser/nf-winuser-registerhotkey#remarks
-// Arguments:
-// - hotkey: The key-combination to register.
-// Return Value:
-// - <none>
-bool IslandWindow::RegisterHotKey(const int index, const winrt::Microsoft::Terminal::Control::KeyChord& hotkey) noexcept
-{
-    const auto vkey = hotkey.Vkey();
-    auto hotkeyFlags = MOD_NOREPEAT;
-    {
-        const auto modifiers = hotkey.Modifiers();
-        WI_SetFlagIf(hotkeyFlags, MOD_WIN, WI_IsFlagSet(modifiers, VirtualKeyModifiers::Windows));
-        WI_SetFlagIf(hotkeyFlags, MOD_ALT, WI_IsFlagSet(modifiers, VirtualKeyModifiers::Menu));
-        WI_SetFlagIf(hotkeyFlags, MOD_CONTROL, WI_IsFlagSet(modifiers, VirtualKeyModifiers::Control));
-        WI_SetFlagIf(hotkeyFlags, MOD_SHIFT, WI_IsFlagSet(modifiers, VirtualKeyModifiers::Shift));
-    }
-
-    // TODO GH#8888: We should display a warning of some kind if this fails.
-    // This can fail if something else already bound this hotkey.
-    const auto result = ::RegisterHotKey(_window.get(), index, hotkeyFlags, vkey);
-
-    TraceLoggingWrite(g_hWindowsTerminalProvider,
-                      "RegisterHotKey",
-                      TraceLoggingDescription("Emitted when setting hotkeys"),
-                      TraceLoggingInt64(index, "index", "the index of the hotkey to add"),
-                      TraceLoggingUInt64(vkey, "vkey", "the key"),
-                      TraceLoggingUInt64(WI_IsFlagSet(hotkeyFlags, MOD_WIN), "win", "is WIN in the modifiers"),
-                      TraceLoggingUInt64(WI_IsFlagSet(hotkeyFlags, MOD_ALT), "alt", "is ALT in the modifiers"),
-                      TraceLoggingUInt64(WI_IsFlagSet(hotkeyFlags, MOD_CONTROL), "control", "is CONTROL in the modifiers"),
-                      TraceLoggingUInt64(WI_IsFlagSet(hotkeyFlags, MOD_SHIFT), "shift", "is SHIFT in the modifiers"),
-                      TraceLoggingBool(result, "succeeded", "true if we succeeded"),
-                      TraceLoggingLevel(WINEVENT_LEVEL_VERBOSE),
-                      TraceLoggingKeyword(TIL_KEYWORD_TRACE));
-
-    return result;
-}
-
-// Method Description:
-// - Summon the window, or possibly dismiss it. If toggleVisibility is true,
-//   then we'll dismiss (minimize) the window if it's currently active.
-//   Otherwise, we'll always just try to activate the window.
-// Arguments:
-// - toggleVisibility: controls how we should behave when already in the foreground.
-// Return Value:
-// - <none>
-winrt::fire_and_forget IslandWindow::SummonWindow(Remoting::SummonWindowBehavior args)
-{
-    // On the foreground thread:
-    co_await wil::resume_foreground(_rootGrid.Dispatcher());
-    _summonWindowRoutineBody(args);
-}
-
-// Method Description:
-// - As above.
-//   BODGY: ARM64 BUILD FAILED WITH fatal error C1001: Internal compiler error
-//   when this was part of the coroutine body.
-void IslandWindow::_summonWindowRoutineBody(Remoting::SummonWindowBehavior args)
-{
-    auto actualDropdownDuration = args.DropdownDuration();
-    // If the user requested an animation, let's check if animations are enabled in the OS.
-    if (actualDropdownDuration > 0)
-    {
-        auto animationsEnabled = TRUE;
-        SystemParametersInfoW(SPI_GETCLIENTAREAANIMATION, 0, &animationsEnabled, 0);
-        if (!animationsEnabled)
-        {
-            // The OS has animations disabled - we should respect that and
-            // disable the animation here.
-            //
-            // We're doing this here, rather than in _doSlideAnimation, to
-            // preempt any other specific behavior that
-            // _globalActivateWindow/_globalDismissWindow might do if they think
-            // there should be an animation (like making the window appear with
-            // SetWindowPlacement rather than ShowWindow)
-            actualDropdownDuration = 0;
-        }
-    }
-
-    // * If the user doesn't want to toggleVisibility, then just always try to
-    //   activate.
-    // * If the user does want to toggleVisibility,
-    //   - If we're the foreground window, ToMonitor == ToMouse, and the mouse is on the monitor we are
-    //      - activate the window
-    //   - else
-    //      - dismiss the window
-    if (args.ToggleVisibility() && GetForegroundWindow() == _window.get())
-    {
-        auto handled = false;
-
-        // They want to toggle the window when it is the FG window, and we are
-        // the FG window. However, if we're on a different monitor than the
-        // mouse, then we should move to that monitor instead of dismissing.
-        if (args.ToMonitor() == Remoting::MonitorBehavior::ToMouse)
-        {
-            const til::rect cursorMonitorRect{ _getMonitorForCursor().rcMonitor };
-            const til::rect currentMonitorRect{ _getMonitorForWindow(GetHandle()).rcMonitor };
-            if (cursorMonitorRect != currentMonitorRect)
-            {
-                // We're not on the same monitor as the mouse. Go to that monitor.
-                _globalActivateWindow(actualDropdownDuration, args.ToMonitor());
-                handled = true;
-            }
-        }
-
-        if (!handled)
-        {
-            _globalDismissWindow(actualDropdownDuration);
-        }
-    }
-    else
-    {
-        _globalActivateWindow(actualDropdownDuration, args.ToMonitor());
-    }
-}
-
-// Method Description:
-// - Helper for performing a sliding animation. This will animate our _Xaml
-//   Island_, either growing down or shrinking up, using SetWindowRgn.
-// - This function does the entire animation on the main thread (the UI thread),
-//   and **DOES NOT YIELD IT**. The window will be animating for the entire
-//   duration of dropdownDuration.
-// - At the end of the animation, we'll reset the window region, so that it's as
-//   if nothing occurred.
-// Arguments:
-// - dropdownDuration: The duration to play the animation, in milliseconds. If
-//   0, we won't perform a dropdown animation.
-// - down: if true, increase the height from top to bottom. otherwise, decrease
-//   the height, from bottom to top.
-// Return Value:
-// - <none>
-void IslandWindow::_doSlideAnimation(const uint32_t dropdownDuration, const bool down)
-{
-    til::rect fullWindowSize{ GetWindowRect() };
-    const auto fullHeight = fullWindowSize.height();
-
-    const double animationDuration = dropdownDuration; // use floating-point math throughout
-    const auto start = std::chrono::system_clock::now();
-
-    // Do at most dropdownDuration frames. After that, just bail straight to the
-    // final state.
-    for (uint32_t i = 0; i < dropdownDuration; i++)
-    {
-        const auto end = std::chrono::system_clock::now();
-        const auto millis = std::chrono::duration_cast<std::chrono::milliseconds>(end - start);
-        const auto dt = ::base::saturated_cast<double>(millis.count());
-
-        if (dt > animationDuration)
-        {
-            break;
-        }
-
-        // If going down, increase the height over time. If going up, decrease the height.
-        const auto currentHeight = ::base::saturated_cast<int>(
-            down ? ((dt / animationDuration) * fullHeight) :
-                   ((1.0 - (dt / animationDuration)) * fullHeight));
-
-        wil::unique_hrgn rgn{ CreateRectRgn(0, 0, fullWindowSize.width(), currentHeight) };
-        SetWindowRgn(_interopWindowHandle, rgn.get(), true);
-
-        // Go immediately into another frame. This prevents the window from
-        // doing anything else (tearing our state). A Sleep() here will cause a
-        // weird stutter, and causes the animation to not be as smooth.
-    }
-
-    // Reset the window.
-    SetWindowRgn(_interopWindowHandle, nullptr, true);
-}
-
-void IslandWindow::_dropdownWindow(const uint32_t dropdownDuration,
-                                   const Remoting::MonitorBehavior toMonitor)
-{
-    // First, get the window that's currently in the foreground. We'll need
-    // _this_ window to be able to appear on top of. If we just use
-    // GetForegroundWindow after the SetWindowPlacement call, _we_ will be the
-    // foreground window.
-    const auto oldForegroundWindow = GetForegroundWindow();
-
-    // First, restore the window. SetWindowPlacement has a fun undocumented
-    // piece of functionality where it will restore the window position
-    // _without_ the animation, so use that instead of ShowWindow(SW_RESTORE).
-    WINDOWPLACEMENT wpc{};
-    wpc.length = sizeof(WINDOWPLACEMENT);
-    GetWindowPlacement(_window.get(), &wpc);
-
-    // If the window is hidden, SW_SHOW it first.
-    if (!IsWindowVisible(GetHandle()))
-    {
-        wpc.showCmd = SW_SHOW;
-        SetWindowPlacement(_window.get(), &wpc);
-    }
-    wpc.showCmd = SW_RESTORE;
-    SetWindowPlacement(_window.get(), &wpc);
-
-    // Possibly go to the monitor of the mouse / old foreground window.
-    _moveToMonitor(oldForegroundWindow, toMonitor);
-
-    // Now that we're visible, animate the dropdown.
-    _doSlideAnimation(dropdownDuration, true);
-}
-
-void IslandWindow::_slideUpWindow(const uint32_t dropdownDuration)
-{
-    // First, animate the window sliding up.
-    _doSlideAnimation(dropdownDuration, false);
-
-    // Then, use SetWindowPlacement to minimize without the animation.
-    WINDOWPLACEMENT wpc{};
-    wpc.length = sizeof(WINDOWPLACEMENT);
-    GetWindowPlacement(_window.get(), &wpc);
-    wpc.showCmd = SW_MINIMIZE;
-    SetWindowPlacement(_window.get(), &wpc);
-}
-
-// Method Description:
-// - Force activate this window. This method will bring us to the foreground and
-//   activate us. If the window is minimized, it will restore the window. If the
-//   window is on another desktop, the OS will switch to that desktop.
-// - If the window is minimized, and dropdownDuration is greater than 0, we'll
-//   perform a "slide in" animation. We won't do this if the window is already
-//   on the screen (since that seems silly).
-// Arguments:
-// - dropdownDuration: The duration to play the dropdown animation, in
-//   milliseconds. If 0, we won't perform a dropdown animation.
-// Return Value:
-// - <none>
-void IslandWindow::_globalActivateWindow(const uint32_t dropdownDuration,
-                                         const Remoting::MonitorBehavior toMonitor)
-{
-    // First, get the window that's currently in the foreground. We'll need
-    // _this_ window to be able to appear on top of. If we just use
-    // GetForegroundWindow after the SetWindowPlacement/ShowWindow call, _we_
-    // will be the foreground window.
-    const auto oldForegroundWindow = GetForegroundWindow();
-
-    // From: https://stackoverflow.com/a/59659421
-    // > The trick is to make windows ‘think’ that our process and the target
-    // > window (hwnd) are related by attaching the threads (using
-    // > AttachThreadInput API) and using an alternative API: BringWindowToTop.
-    // If the window is minimized, then restore it. We don't want to do this
-    // always though, because if you SW_RESTORE a maximized window, it will
-    // restore-down the window.
-    if (IsIconic(_window.get()))
-    {
-        if (dropdownDuration > 0)
-        {
-            _dropdownWindow(dropdownDuration, toMonitor);
-        }
-        else
-        {
-            // If the window is hidden, SW_SHOW it first. Note that hidden !=
-            // minimized. A hidden window doesn't appear in the taskbar, while a
-            // minimized window will. If you don't do this, then we won't be
-            // able to properly set this as the foreground window.
-            if (!IsWindowVisible(GetHandle()))
-            {
-                ShowWindow(_window.get(), SW_SHOW);
-            }
-            ShowWindow(_window.get(), SW_RESTORE);
-
-            // Once we've been restored, throw us on the active monitor.
-            _moveToMonitor(oldForegroundWindow, toMonitor);
-        }
-    }
-    else
-    {
-        // Try first to send a message to the current foreground window. If it's not responding, it may
-        // be waiting on us to finish launching. Passing SMTO_NOTIMEOUTIFNOTHUNG means that we get the same
-        // behavior as before--that is, waiting for the message loop--but we've done an early return if
-        // it turns out that it was hung.
-        // SendMessageTimeoutW returns nonzero if it succeeds.
-        if (0 != SendMessageTimeoutW(oldForegroundWindow, WM_NULL, 0, 0, SMTO_NOTIMEOUTIFNOTHUNG | SMTO_BLOCK | SMTO_ABORTIFHUNG, 1000, nullptr))
-        {
-            const auto windowThreadProcessId = GetWindowThreadProcessId(oldForegroundWindow, nullptr);
-            const auto currentThreadId = GetCurrentThreadId();
-
-            LOG_IF_WIN32_BOOL_FALSE(AttachThreadInput(windowThreadProcessId, currentThreadId, true));
-            // Just in case, add the thread detach as a scope_exit, to make _sure_ we do it.
-            auto detachThread = wil::scope_exit([windowThreadProcessId, currentThreadId]() {
-                LOG_IF_WIN32_BOOL_FALSE(AttachThreadInput(windowThreadProcessId, currentThreadId, false));
-            });
-            LOG_IF_WIN32_BOOL_FALSE(BringWindowToTop(_window.get()));
-            ShowWindow(_window.get(), SW_SHOW);
-
-            // Activate the window too. This will force us to the virtual desktop this
-            // window is on, if it's on another virtual desktop.
-            LOG_LAST_ERROR_IF_NULL(SetActiveWindow(_window.get()));
-
-            // Throw us on the active monitor.
-            _moveToMonitor(oldForegroundWindow, toMonitor);
-        }
-    }
-}
-
-// Method Description:
-// - Minimize the window. This is called when the window is summoned, but is
-//   already active
-// - If dropdownDuration is greater than 0, we'll perform a "slide in"
-//   animation, before minimizing the window.
-// Arguments:
-// - dropdownDuration: The duration to play the slide-up animation, in
-//   milliseconds. If 0, we won't perform a slide-up animation.
-// Return Value:
-// - <none>
-void IslandWindow::_globalDismissWindow(const uint32_t dropdownDuration)
-{
-    if (dropdownDuration > 0)
-    {
-        _slideUpWindow(dropdownDuration);
-    }
-    else
-    {
-        ShowWindow(_window.get(), SW_MINIMIZE);
-    }
-}
-
-// Method Description:
-// - Get the monitor the mouse cursor is currently on
-// Arguments:
-// - dropdownDuration: The duration to play the slide-up animation, in
-//   milliseconds. If 0, we won't perform a slide-up animation.
-// Return Value:
-// - The MONITORINFO for the monitor the mouse cursor is on
-MONITORINFO IslandWindow::_getMonitorForCursor()
-{
-    POINT p{};
-    GetCursorPos(&p);
-
-    // Get the monitor info for the window's current monitor.
-    MONITORINFO activeMonitor{};
-    activeMonitor.cbSize = sizeof(activeMonitor);
-    GetMonitorInfo(MonitorFromPoint(p, MONITOR_DEFAULTTONEAREST), &activeMonitor);
-    return activeMonitor;
-}
-
-// Method Description:
-// - Get the monitor for a given HWND
-// Arguments:
-// - <none>
-// Return Value:
-// - The MONITORINFO for the given HWND
-MONITORINFO IslandWindow::_getMonitorForWindow(HWND foregroundWindow)
-{
-    // Get the monitor info for the window's current monitor.
-    MONITORINFO activeMonitor{};
-    activeMonitor.cbSize = sizeof(activeMonitor);
-    GetMonitorInfo(MonitorFromWindow(foregroundWindow, MONITOR_DEFAULTTONEAREST), &activeMonitor);
-    return activeMonitor;
-}
-
-// Method Description:
-// - Based on the value in toMonitor, move the window to the monitor of the
-//   given HWND, the monitor of the mouse pointer, or just leave it where it is.
-// Arguments:
-// - oldForegroundWindow: when toMonitor is ToCurrent, we'll move to the monitor
-//   of this HWND. Otherwise, this param is ignored.
-// - toMonitor: Controls which monitor we should move to.
-// Return Value:
-// - <none>
-void IslandWindow::_moveToMonitor(HWND oldForegroundWindow, Remoting::MonitorBehavior toMonitor)
-{
-    if (toMonitor == Remoting::MonitorBehavior::ToCurrent)
-    {
-        _moveToMonitorOf(oldForegroundWindow);
-    }
-    else if (toMonitor == Remoting::MonitorBehavior::ToMouse)
-    {
-        _moveToMonitorOfMouse();
-    }
-}
-
-// Method Description:
-// - Move our window to the monitor the mouse is on.
-// Arguments:
-// - <none>
-// Return Value:
-// - <none>
-void IslandWindow::_moveToMonitorOfMouse()
-{
-    _moveToMonitor(_getMonitorForCursor());
-}
-
-// Method Description:
-// - Move our window to the monitor that the given HWND is on.
-// Arguments:
-// - <none>
-// Return Value:
-// - <none>
-void IslandWindow::_moveToMonitorOf(HWND foregroundWindow)
-{
-    _moveToMonitor(_getMonitorForWindow(foregroundWindow));
-}
-
-// Method Description:
-// - Move our window to the given monitor. This will do nothing if we're already
-//   on that monitor.
-// - We'll retain the same relative position on the new monitor as we had on the
-//   old monitor.
-// Arguments:
-// - activeMonitor: the monitor to move to.
-// Return Value:
-// - <none>
-void IslandWindow::_moveToMonitor(const MONITORINFO activeMonitor)
-{
-    // Get the monitor info for the window's current monitor.
-    const auto currentMonitor = _getMonitorForWindow(GetHandle());
-
-    const til::rect currentRect{ currentMonitor.rcMonitor };
-    const til::rect activeRect{ activeMonitor.rcMonitor };
-    if (currentRect != activeRect)
-    {
-        const til::rect currentWindowRect{ GetWindowRect() };
-        const auto offset{ currentWindowRect.origin() - currentRect.origin() };
-        const auto newOrigin{ activeRect.origin() + offset };
-
-        SetWindowPos(GetHandle(),
-                     0,
-                     newOrigin.x,
-                     newOrigin.y,
-                     currentWindowRect.width(),
-                     currentWindowRect.height(),
-                     SWP_NOZORDER | SWP_NOSIZE | SWP_NOACTIVATE);
-
-        // GH#10274, GH#10182: Re-evaluate the size of the quake window when we
-        // move to another monitor.
-        if (IsQuakeWindow())
-        {
-            _enterQuakeMode();
-        }
-    }
-}
-
-bool IslandWindow::IsQuakeWindow() const noexcept
-{
-    return _isQuakeWindow;
-}
-
-void IslandWindow::IsQuakeWindow(bool isQuakeWindow) noexcept
-{
-    if (_isQuakeWindow != isQuakeWindow)
-    {
-        _isQuakeWindow = isQuakeWindow;
-        // Don't enter quake mode if we don't have an HWND yet
-        if (IsQuakeWindow() && _window)
-        {
-            _enterQuakeMode();
-        }
-    }
-}
-
-void IslandWindow::SetAutoHideWindow(bool autoHideWindow) noexcept
-{
-    _autoHideWindow = autoHideWindow;
-}
-
-// Method Description:
-// - Enter quake mode for the monitor this window is currently on. This involves
-//   resizing it to the top half of the monitor.
-// Arguments:
-// - <none>
-// Return Value:
-// - <none>
-void IslandWindow::_enterQuakeMode()
-{
-    if (!_window)
-    {
-        return;
-    }
-
-    auto windowRect = GetWindowRect();
-    auto hmon = MonitorFromRect(&windowRect, MONITOR_DEFAULTTONEAREST);
-
-    // Get the size and position of the window that we should occupy
-    const auto newRect{ _getQuakeModeSize(hmon) };
-
-    SetWindowPos(GetHandle(),
-                 HWND_TOP,
-                 newRect.left,
-                 newRect.top,
-                 newRect.width(),
-                 newRect.height(),
-                 SWP_SHOWWINDOW | SWP_FRAMECHANGED | SWP_NOACTIVATE);
-}
-
-// Method Description:
-// - Get the size and position of the window that a "quake mode" should occupy
-//   on the given monitor.
-// - The window will occupy the top half of the monitor.
-// Arguments:
-// - <none>
-// Return Value:
-// - <none>
-til::rect IslandWindow::_getQuakeModeSize(HMONITOR hmon)
-{
-    MONITORINFO nearestMonitorInfo;
-
-    UINT dpix = USER_DEFAULT_SCREEN_DPI;
-    UINT dpiy = USER_DEFAULT_SCREEN_DPI;
-    // If this fails, we'll use the default of 96. I think it can only fail for
-    // bad parameters, which we won't have, so no big deal.
-    LOG_IF_FAILED(GetDpiForMonitor(hmon, MDT_EFFECTIVE_DPI, &dpix, &dpiy));
-
-    nearestMonitorInfo.cbSize = sizeof(MONITORINFO);
-    // Get monitor dimensions:
-    GetMonitorInfo(hmon, &nearestMonitorInfo);
-    const til::size desktopDimensions{ (nearestMonitorInfo.rcWork.right - nearestMonitorInfo.rcWork.left),
-                                       (nearestMonitorInfo.rcWork.bottom - nearestMonitorInfo.rcWork.top) };
-
-    // If we just use rcWork by itself, we'll fail to account for the invisible
-    // space reserved for the resize handles. So retrieve that size here.
-    const til::size ncSize{ GetTotalNonClientExclusiveSize(dpix) };
-    const auto availableSpace = desktopDimensions + ncSize;
-
-    // GH#10201 - The borders are still visible in quake mode, so make us 1px
-    // smaller on either side to account for that, so they don't hang onto
-    // adjacent monitors.
-    const til::point origin{
-        ::base::ClampSub(nearestMonitorInfo.rcWork.left, (ncSize.width / 2)) + 1,
-        (nearestMonitorInfo.rcWork.top)
-    };
-    const til::size dimensions{
-        availableSpace.width - 2,
-        availableSpace.height / 2
-    };
-
-    return { origin, dimensions };
-}
-
-void IslandWindow::HideWindow()
-{
-    ShowWindow(GetHandle(), SW_HIDE);
-}
-
-void IslandWindow::SetMinimizeToNotificationAreaBehavior(bool MinimizeToNotificationArea) noexcept
-{
-    _minimizeToNotificationArea = MinimizeToNotificationArea;
-}
-
-// Method Description:
-// - Opens the window's system menu.
-// - The system menu is the menu that opens when the user presses Alt+Space or
-//   right clicks on the title bar.
-// - Before updating the menu, we update the buttons like "Maximize" and
-//   "Restore" so that they are grayed out depending on the window's state.
-// Arguments:
-// - cursorX: the cursor's X position in screen coordinates
-// - cursorY: the cursor's Y position in screen coordinates
-void IslandWindow::OpenSystemMenu(const std::optional<int> mouseX, const std::optional<int> mouseY) const noexcept
-{
-    const auto systemMenu = GetSystemMenu(_window.get(), FALSE);
-
-    WINDOWPLACEMENT placement;
-    if (!GetWindowPlacement(_window.get(), &placement))
-    {
-        return;
-    }
-    const auto isMaximized = placement.showCmd == SW_SHOWMAXIMIZED;
-
-    // Update the options based on window state.
-    MENUITEMINFO mii;
-    mii.cbSize = sizeof(MENUITEMINFO);
-    mii.fMask = MIIM_STATE;
-    mii.fType = MFT_STRING;
-    auto setState = [&](UINT item, bool enabled) {
-        mii.fState = enabled ? MF_ENABLED : MF_DISABLED;
-        SetMenuItemInfo(systemMenu, item, FALSE, &mii);
-    };
-    setState(SC_RESTORE, isMaximized);
-    setState(SC_MOVE, !isMaximized);
-    setState(SC_SIZE, !isMaximized);
-    setState(SC_MINIMIZE, true);
-    setState(SC_MAXIMIZE, !isMaximized);
-    setState(SC_CLOSE, true);
-    SetMenuDefaultItem(systemMenu, UINT_MAX, FALSE);
-
-    int xPos;
-    int yPos;
-    if (mouseX && mouseY)
-    {
-        xPos = mouseX.value();
-        yPos = mouseY.value();
-    }
-    else
-    {
-        RECT windowPos;
-        ::GetWindowRect(GetHandle(), &windowPos);
-        xPos = windowPos.left;
-        yPos = windowPos.top;
-    }
-    const auto ret = TrackPopupMenu(systemMenu, TPM_RETURNCMD, xPos, yPos, 0, _window.get(), nullptr);
-    if (ret != 0)
-    {
-        PostMessage(_window.get(), WM_SYSCOMMAND, ret, 0);
-    }
-}
-
-void IslandWindow::AddToSystemMenu(const winrt::hstring& itemLabel, winrt::delegate<void()> callback)
-{
-    const auto systemMenu = GetSystemMenu(_window.get(), FALSE);
-    auto wID = _systemMenuNextItemId;
-
-    MENUITEMINFOW item;
-    item.cbSize = sizeof(MENUITEMINFOW);
-    item.fMask = MIIM_STATE | MIIM_ID | MIIM_STRING;
-    item.fState = MF_ENABLED;
-    item.wID = wID;
-    item.dwTypeData = const_cast<LPWSTR>(itemLabel.c_str());
-    item.cch = static_cast<UINT>(itemLabel.size());
-
-    if (LOG_LAST_ERROR_IF(!InsertMenuItemW(systemMenu, wID, FALSE, &item)))
-    {
-        return;
-    }
-    _systemMenuItems.insert({ wID, { itemLabel, callback } });
-    _systemMenuNextItemId++;
-}
-
-void IslandWindow::RemoveFromSystemMenu(const winrt::hstring& itemLabel)
-{
-    const auto systemMenu = GetSystemMenu(_window.get(), FALSE);
-    auto itemCount = GetMenuItemCount(systemMenu);
-    if (LOG_LAST_ERROR_IF(itemCount == -1))
-    {
-        return;
-    }
-
-    auto it = std::find_if(_systemMenuItems.begin(), _systemMenuItems.end(), [&itemLabel](const std::pair<UINT, SystemMenuItemInfo>& elem) {
-        return elem.second.label == itemLabel;
-    });
-    if (it == _systemMenuItems.end())
-    {
-        return;
-    }
-
-    if (LOG_LAST_ERROR_IF(!DeleteMenu(systemMenu, it->first, MF_BYCOMMAND)))
-    {
-        return;
-    }
-    _systemMenuItems.erase(it->first);
-}
-
-void IslandWindow::UseMica(const bool newValue, const double /*titlebarOpacity*/)
-{
-    // This block of code enables Mica for our window. By all accounts, this
-    // version of the code will only work on Windows 11, SV2. There's a slightly
-    // different API surface for enabling Mica on Windows 11 22000.0.
-    //
-    // This API was only publicly supported as of Windows 11 SV2, 22621. Before
-    // that version, this API will just return an error and do nothing silently.
-
-    const int attribute = newValue ? DWMSBT_MAINWINDOW : DWMSBT_NONE;
-<<<<<<< HEAD
-    LOG_IF_FAILED(DwmSetWindowAttribute(GetHandle(), DWMWA_SYSTEMBACKDROP_TYPE, &attribute, sizeof(attribute)));
-}
-
-// Method Description:
-// - This method is called when the window receives the WM_NCCREATE message.
-// Return Value:
-// - The value returned from the window proc.
-[[nodiscard]] LRESULT IslandWindow::_OnNcCreate(WPARAM wParam, LPARAM lParam) noexcept
-{
-    const auto ret = BaseWindow::_OnNcCreate(wParam, lParam);
-    if (!ret)
-    {
-        return FALSE;
-    }
-
-    // This is a hack to make the window borders dark instead of light.
-    // It must be done before WM_NCPAINT so that the borders are rendered with
-    // the correct theme.
-    // For more information, see GH#6620.
-    LOG_IF_FAILED(TerminalTrySetDarkTheme(_window.get(), true));
-
-    return TRUE;
-=======
-    std::ignore = DwmSetWindowAttribute(GetHandle(), DWMWA_SYSTEMBACKDROP_TYPE, &attribute, sizeof(attribute));
->>>>>>> 26682736
-}
+// Copyright (c) Microsoft Corporation.
+// Licensed under the MIT license.
+
+#include "pch.h"
+#include "IslandWindow.h"
+#include "../types/inc/Viewport.hpp"
+#include "resource.h"
+#include "icon.h"
+#include "NotificationIcon.h"
+#include <dwmapi.h>
+#include <TerminalThemeHelpers.h>
+
+extern "C" IMAGE_DOS_HEADER __ImageBase;
+
+using namespace winrt::Windows::UI;
+using namespace winrt::Windows::UI::Composition;
+using namespace winrt::Windows::UI::Xaml;
+using namespace winrt::Windows::UI::Xaml::Hosting;
+using namespace winrt::Windows::Foundation::Numerics;
+using namespace winrt::Microsoft::Terminal::Settings::Model;
+using namespace winrt::Microsoft::Terminal::Control;
+using namespace winrt::Microsoft::Terminal;
+using namespace ::Microsoft::Console::Types;
+using VirtualKeyModifiers = winrt::Windows::System::VirtualKeyModifiers;
+
+#define XAML_HOSTING_WINDOW_CLASS_NAME L"CASCADIA_HOSTING_WINDOW_CLASS"
+#define IDM_SYSTEM_MENU_BEGIN 0x1000
+
+const UINT WM_TASKBARCREATED = RegisterWindowMessage(L"TaskbarCreated");
+
+IslandWindow::IslandWindow() noexcept :
+    _interopWindowHandle{ nullptr },
+    _rootGrid{ nullptr },
+    _source{ nullptr },
+    _pfnCreateCallback{ nullptr }
+{
+}
+
+IslandWindow::~IslandWindow()
+{
+    _source.Close();
+}
+
+HWND IslandWindow::GetInteropHandle() const
+{
+    return _interopWindowHandle;
+}
+
+// Method Description:
+// - Create the actual window that we'll use for the application.
+// Arguments:
+// - <none>
+// Return Value:
+// - <none>
+void IslandWindow::MakeWindow() noexcept
+{
+    WNDCLASS wc{};
+    wc.hCursor = LoadCursor(nullptr, IDC_ARROW);
+    wc.hInstance = reinterpret_cast<HINSTANCE>(&__ImageBase);
+    wc.lpszClassName = XAML_HOSTING_WINDOW_CLASS_NAME;
+    wc.style = CS_HREDRAW | CS_VREDRAW;
+    wc.lpfnWndProc = WndProc;
+    wc.hIcon = LoadIconW(wc.hInstance, MAKEINTRESOURCEW(IDI_APPICON));
+    RegisterClass(&wc);
+    WINRT_ASSERT(!_window);
+
+    // Create the window with the default size here - During the creation of the
+    // window, the system will give us a chance to set its size in WM_CREATE.
+    // WM_CREATE will be handled synchronously, before CreateWindow returns.
+    //
+    // We need WS_EX_NOREDIRECTIONBITMAP for vintage style opacity, GH#603
+    //
+    // WS_EX_LAYERED acts REAL WEIRD with TerminalTrySetTransparentBackground,
+    // but it works just fine when the window is in the TOPMOST group. But if
+    // you enable it always, activating the window will remove our DWM frame
+    // entirely. Weird.
+    WINRT_VERIFY(CreateWindowEx(WS_EX_NOREDIRECTIONBITMAP | (_alwaysOnTop ? WS_EX_TOPMOST : 0),
+                                wc.lpszClassName,
+                                L"Windows Terminal",
+                                WS_OVERLAPPEDWINDOW,
+                                CW_USEDEFAULT,
+                                CW_USEDEFAULT,
+                                CW_USEDEFAULT,
+                                CW_USEDEFAULT,
+                                nullptr,
+                                nullptr,
+                                wc.hInstance,
+                                this));
+
+    WINRT_ASSERT(_window);
+}
+
+// Method Description:
+// - Called when no tab is remaining to close the window.
+// Arguments:
+// - <none>
+// Return Value:
+// - <none>
+void IslandWindow::Close()
+{
+    PostQuitMessage(0);
+}
+
+// Method Description:
+// - Set a callback to be called when we process a WM_CREATE message. This gives
+//   the AppHost a chance to resize the window to the proper size.
+// Arguments:
+// - pfn: a function to be called during the handling of WM_CREATE. It takes two
+//   parameters:
+//      * HWND: the HWND of the window that's being created.
+//      * til::rect: The position on the screen that the system has proposed for our
+//        window.
+// Return Value:
+// - <none>
+void IslandWindow::SetCreateCallback(std::function<void(const HWND, const til::rect&, LaunchMode& launchMode)> pfn) noexcept
+{
+    _pfnCreateCallback = pfn;
+}
+
+// Method Description:
+// - Set a callback to be called when the window is being resized by user. For given
+//   requested window dimension (width or height, whichever border is dragged) it should
+//   return a resulting window dimension that is actually set. It is used to make the
+//   window 'snap' to the underling terminal's character grid.
+// Arguments:
+// - pfn: a function that transforms requested to actual window dimension.
+//   pfn's parameters:
+//      * widthOrHeight: whether the dimension is width (true) or height (false)
+//      * dimension: The requested dimension that comes from user dragging a border
+//        of the window. It is in pixels and represents only the client area.
+//   pfn's return value:
+//      * A dimension of client area that the window should resize to.
+// Return Value:
+// - <none>
+void IslandWindow::SetSnapDimensionCallback(std::function<float(bool, float)> pfn) noexcept
+{
+    _pfnSnapDimensionCallback = pfn;
+}
+
+// Method Description:
+// - Handles a WM_CREATE message. Calls our create callback, if one's been set.
+// Arguments:
+// - wParam: unused
+// - lParam: the lParam of a WM_CREATE, which is a pointer to a CREATESTRUCTW
+// Return Value:
+// - <none>
+void IslandWindow::_HandleCreateWindow(const WPARAM, const LPARAM lParam) noexcept
+{
+    // Get proposed window rect from create structure
+    auto pcs = reinterpret_cast<CREATESTRUCTW*>(lParam);
+    til::rect rc;
+    rc.left = pcs->x;
+    rc.top = pcs->y;
+    rc.right = rc.left + pcs->cx;
+    rc.bottom = rc.top + pcs->cy;
+
+    auto launchMode = LaunchMode::DefaultMode;
+    if (_pfnCreateCallback)
+    {
+        _pfnCreateCallback(_window.get(), rc, launchMode);
+    }
+
+    auto nCmdShow = SW_SHOW;
+    if (WI_IsFlagSet(launchMode, LaunchMode::MaximizedMode))
+    {
+        nCmdShow = SW_MAXIMIZE;
+    }
+
+    ShowWindow(_window.get(), nCmdShow);
+
+    UpdateWindow(_window.get());
+
+    UpdateWindowIconForActiveMetrics(_window.get());
+}
+
+// Method Description:
+// - Handles a WM_SIZING message, which occurs when user drags a window border
+//   or corner. It intercepts this resize action and applies 'snapping' i.e.
+//   aligns the terminal's size to its cell grid. We're given the window size,
+//   which we then adjust based on the terminal's properties (like font size).
+// Arguments:
+// - wParam: Specifies which edge of the window is being dragged.
+// - lParam: Pointer to the requested window rectangle (this is, the one that
+//   originates from current drag action). It also acts as the return value
+//   (it's a ref parameter).
+// Return Value:
+// - <none>
+LRESULT IslandWindow::_OnSizing(const WPARAM wParam, const LPARAM lParam)
+{
+    if (!_pfnSnapDimensionCallback)
+    {
+        // If we haven't been given the callback that would adjust the dimension,
+        // then we can't do anything, so just bail out.
+        return false;
+    }
+
+    auto winRect = reinterpret_cast<LPRECT>(lParam);
+
+    // Find nearest monitor.
+    auto hmon = MonitorFromRect(winRect, MONITOR_DEFAULTTONEAREST);
+
+    // This API guarantees that dpix and dpiy will be equal, but neither is an
+    // optional parameter so give two UINTs.
+    UINT dpix = USER_DEFAULT_SCREEN_DPI;
+    UINT dpiy = USER_DEFAULT_SCREEN_DPI;
+    // If this fails, we'll use the default of 96. I think it can only fail for
+    // bad parameters, which we won't have, so no big deal.
+    LOG_IF_FAILED(GetDpiForMonitor(hmon, MDT_EFFECTIVE_DPI, &dpix, &dpiy));
+
+    const long minWidthScaled = minimumWidth * dpix / USER_DEFAULT_SCREEN_DPI;
+
+    const auto nonClientSize = GetTotalNonClientExclusiveSize(dpix);
+
+    auto clientWidth = winRect->right - winRect->left - nonClientSize.width;
+    clientWidth = std::max(minWidthScaled, clientWidth);
+
+    auto clientHeight = winRect->bottom - winRect->top - nonClientSize.height;
+
+    // If we're the quake window, prevent resizing on all sides except the
+    // bottom. This also applies to resizing with the Alt+Space menu
+    if (IsQuakeWindow() && wParam != WMSZ_BOTTOM)
+    {
+        // Stuff our current window size into the lParam, and return true. This
+        // will tell User32 to use our current dimensions to resize to.
+        ::GetWindowRect(_window.get(), winRect);
+        return true;
+    }
+
+    if (wParam != WMSZ_TOP && wParam != WMSZ_BOTTOM)
+    {
+        // If user has dragged anything but the top or bottom border (so e.g. left border,
+        // top-right corner etc.), then this means that the width has changed. We thus ask to
+        // adjust this new width so that terminal(s) is/are aligned to their character grid(s).
+        clientWidth = gsl::narrow_cast<decltype(clientWidth)>(_pfnSnapDimensionCallback(true, gsl::narrow_cast<float>(clientWidth)));
+    }
+    if (wParam != WMSZ_LEFT && wParam != WMSZ_RIGHT)
+    {
+        // Analogous to above, but for height.
+        clientHeight = gsl::narrow_cast<decltype(clientHeight)>(_pfnSnapDimensionCallback(false, gsl::narrow_cast<float>(clientHeight)));
+    }
+
+    // Now make the window rectangle match the calculated client width and height,
+    // regarding which border the user is dragging. E.g. if user drags left border, then
+    // we make sure to adjust the 'left' component of rectangle and not the 'right'. Note
+    // that top-left and bottom-left corners also 'include' left border, hence we match
+    // this in multi-case switch.
+
+    // Set width
+    switch (wParam)
+    {
+    case WMSZ_LEFT:
+    case WMSZ_TOPLEFT:
+    case WMSZ_BOTTOMLEFT:
+        winRect->left = winRect->right - (clientWidth + nonClientSize.width);
+        break;
+    case WMSZ_RIGHT:
+    case WMSZ_TOPRIGHT:
+    case WMSZ_BOTTOMRIGHT:
+        winRect->right = winRect->left + (clientWidth + nonClientSize.width);
+        break;
+    }
+
+    // Set height
+    switch (wParam)
+    {
+    case WMSZ_BOTTOM:
+    case WMSZ_BOTTOMLEFT:
+    case WMSZ_BOTTOMRIGHT:
+        winRect->bottom = winRect->top + (clientHeight + nonClientSize.height);
+        break;
+    case WMSZ_TOP:
+    case WMSZ_TOPLEFT:
+    case WMSZ_TOPRIGHT:
+        winRect->top = winRect->bottom - (clientHeight + nonClientSize.height);
+        break;
+    }
+
+    return true;
+}
+
+// Method Description:
+// - Handle the WM_MOVING message
+// - If we're the quake window, then we don't want to be able to be moved.
+//   Immediately return our current window position, which will prevent us from
+//   being moved at all.
+// Arguments:
+// - lParam: a LPRECT with the proposed window position, that should be filled
+//   with the resultant position.
+// Return Value:
+// - true iff we handled this message.
+LRESULT IslandWindow::_OnMoving(const WPARAM /*wParam*/, const LPARAM lParam)
+{
+    auto winRect = reinterpret_cast<LPRECT>(lParam);
+
+    // If we're the quake window, prevent moving the window. If we don't do
+    // this, then Alt+Space...Move will still be able to move the window.
+    if (IsQuakeWindow())
+    {
+        // Stuff our current window into the lParam, and return true. This
+        // will tell User32 to use our current position to move to.
+        ::GetWindowRect(_window.get(), winRect);
+        return true;
+    }
+    return false;
+}
+
+void IslandWindow::Initialize()
+{
+    _source = DesktopWindowXamlSource{};
+
+    auto interop = _source.as<IDesktopWindowXamlSourceNative>();
+    winrt::check_hresult(interop->AttachToWindow(_window.get()));
+
+    // stash the child interop handle so we can resize it when the main hwnd is resized
+    interop->get_WindowHandle(&_interopWindowHandle);
+
+    _rootGrid = winrt::Windows::UI::Xaml::Controls::Grid();
+    _source.Content(_rootGrid);
+
+    // initialize the taskbar object
+    if (auto taskbar = wil::CoCreateInstanceNoThrow<ITaskbarList3>(CLSID_TaskbarList))
+    {
+        if (SUCCEEDED(taskbar->HrInit()))
+        {
+            _taskbar = std::move(taskbar);
+        }
+    }
+
+    _systemMenuNextItemId = IDM_SYSTEM_MENU_BEGIN;
+
+    // Enable vintage opacity by removing the XAML emergency backstop, GH#603.
+    // We don't really care if this failed or not.
+    TerminalTrySetTransparentBackground(true);
+}
+
+void IslandWindow::OnSize(const UINT width, const UINT height)
+{
+    // update the interop window size
+    SetWindowPos(_interopWindowHandle, nullptr, 0, 0, width, height, SWP_SHOWWINDOW | SWP_NOACTIVATE);
+
+    if (_rootGrid)
+    {
+        const auto size = GetLogicalSize();
+        _rootGrid.Width(size.Width);
+        _rootGrid.Height(size.Height);
+    }
+}
+
+// Method Description:
+// - Handles a WM_GETMINMAXINFO message, issued before the window sizing starts.
+//   This message allows to modify the minimal and maximal dimensions of the window.
+//   We focus on minimal dimensions here
+//   (the maximal dimension will be calculate upon maximizing)
+//   Our goal is to protect against to downsizing to less than minimal allowed dimensions,
+//   that might occur in the scenarios where _OnSizing is bypassed.
+//   An example of such scenario is anchoring the window to the top/bottom screen border
+//   in order to maximize window height (GH# 8026).
+//   The computation is similar to what we do in _OnSizing:
+//   we need to consider both the client area and non-client exclusive area sizes,
+//   while taking DPI into account as well.
+// Arguments:
+// - lParam: Pointer to the requested MINMAXINFO struct,
+//   a ptMinTrackSize field of which we want to update with the computed dimensions.
+//   It also acts as the return value (it's a ref parameter).
+// Return Value:
+// - <none>
+
+void IslandWindow::_OnGetMinMaxInfo(const WPARAM /*wParam*/, const LPARAM lParam)
+{
+    // Without a callback we don't know to snap the dimensions of the client area.
+    // Should not be a problem, the callback is not set early in the startup
+    // The initial dimensions will be set later on
+    if (!_pfnSnapDimensionCallback)
+    {
+        return;
+    }
+
+    auto hmon = MonitorFromWindow(GetHandle(), MONITOR_DEFAULTTONEAREST);
+    if (hmon == NULL)
+    {
+        return;
+    }
+
+    UINT dpix = USER_DEFAULT_SCREEN_DPI;
+    UINT dpiy = USER_DEFAULT_SCREEN_DPI;
+    GetDpiForMonitor(hmon, MDT_EFFECTIVE_DPI, &dpix, &dpiy);
+
+    // From now we use dpix for all computations (same as in _OnSizing).
+    const auto nonClientSizeScaled = GetTotalNonClientExclusiveSize(dpix);
+
+    auto lpMinMaxInfo = reinterpret_cast<LPMINMAXINFO>(lParam);
+    lpMinMaxInfo->ptMinTrackSize.x = _calculateTotalSize(true, minimumWidth * dpix / USER_DEFAULT_SCREEN_DPI, nonClientSizeScaled.width);
+    lpMinMaxInfo->ptMinTrackSize.y = _calculateTotalSize(false, minimumHeight * dpiy / USER_DEFAULT_SCREEN_DPI, nonClientSizeScaled.height);
+}
+
+// Method Description:
+// - Helper function that calculates a single dimension value, given initialWindow and nonClientSizes
+// Arguments:
+// - isWidth: parameter to pass to SnapDimensionCallback.
+//   True if the method is invoked for width computation, false if for height.
+// - clientSize: the size of the client area (already)
+// - nonClientSizeScaled: the exclusive non-client size (already scaled)
+// Return Value:
+// - The total dimension
+long IslandWindow::_calculateTotalSize(const bool isWidth, const long clientSize, const long nonClientSize)
+{
+    return gsl::narrow_cast<int>(_pfnSnapDimensionCallback(isWidth, gsl::narrow_cast<float>(clientSize)) + nonClientSize);
+}
+
+[[nodiscard]] LRESULT IslandWindow::MessageHandler(UINT const message, WPARAM const wparam, LPARAM const lparam) noexcept
+{
+    switch (message)
+    {
+    case WM_HOTKEY:
+    {
+        _HotkeyPressedHandlers(static_cast<long>(wparam));
+        return 0;
+    }
+    case WM_GETMINMAXINFO:
+    {
+        _OnGetMinMaxInfo(wparam, lparam);
+        return 0;
+    }
+    case WM_CREATE:
+    {
+        _HandleCreateWindow(wparam, lparam);
+        return 0;
+    }
+    case WM_SETFOCUS:
+    {
+        if (_interopWindowHandle != nullptr)
+        {
+            // send focus to the child window
+            SetFocus(_interopWindowHandle);
+            return 0;
+        }
+        break;
+    }
+    case WM_ACTIVATE:
+    {
+        // wparam = 0 indicates the window was deactivated
+        const bool activated = LOWORD(wparam) != 0;
+        _WindowActivatedHandlers(activated);
+
+        if (_autoHideWindow && !activated)
+        {
+            if (_isQuakeWindow || _minimizeToNotificationArea)
+            {
+                HideWindow();
+            }
+            else
+            {
+                ShowWindow(GetHandle(), SW_MINIMIZE);
+            }
+        }
+
+        break;
+    }
+
+    case WM_NCLBUTTONDOWN:
+    case WM_NCLBUTTONUP:
+    case WM_NCMBUTTONDOWN:
+    case WM_NCMBUTTONUP:
+    case WM_NCRBUTTONDOWN:
+    case WM_NCRBUTTONUP:
+    case WM_NCXBUTTONDOWN:
+    case WM_NCXBUTTONUP:
+    {
+        // If we clicked in the titlebar, raise an event so the app host can
+        // dispatch an appropriate event.
+        _DragRegionClickedHandlers();
+        break;
+    }
+    case WM_MENUCHAR:
+    {
+        // GH#891: return this LRESULT here to prevent the app from making a
+        // bell when alt+key is pressed. A menu is active and the user presses a
+        // key that does not correspond to any mnemonic or accelerator key,
+        return MAKELRESULT(0, MNC_CLOSE);
+    }
+    case WM_SIZING:
+    {
+        return _OnSizing(wparam, lparam);
+    }
+    case WM_SIZE:
+    {
+        if (wparam == SIZE_RESTORED || wparam == SIZE_MAXIMIZED)
+        {
+            _WindowVisibilityChangedHandlers(true);
+            _MaximizeChangedHandlers(wparam == SIZE_MAXIMIZED);
+        }
+
+        if (wparam == SIZE_MINIMIZED)
+        {
+            _WindowVisibilityChangedHandlers(false);
+            if (_isQuakeWindow)
+            {
+                ShowWindow(GetHandle(), SW_HIDE);
+                return 0;
+            }
+        }
+        break;
+    }
+    case WM_MOVING:
+    {
+        return _OnMoving(wparam, lparam);
+    }
+    case WM_MOVE:
+    {
+        _WindowMovedHandlers();
+        break;
+    }
+    case WM_CLOSE:
+    {
+        // If the user wants to close the app by clicking 'X' button,
+        // we hand off the close experience to the app layer. If all the tabs
+        // are closed, the window will be closed as well.
+        _WindowCloseButtonClickedHandlers();
+        return 0;
+    }
+    case WM_MOUSEWHEEL:
+        try
+        {
+            // This whole handler is a hack for GH#979.
+            //
+            // On some laptops, their trackpads won't scroll inactive windows
+            // _ever_. With our entire window just being one giant XAML Island, the
+            // touchpad driver thinks our entire window is inactive, and won't
+            // scroll the XAML island. On those types of laptops, we'll get a
+            // WM_MOUSEWHEEL here, in our root window, when the trackpad scrolls.
+            // We're going to take that message and manually plumb it through to our
+            // TermControl's, or anything else that implements IMouseWheelListener.
+
+            // https://msdn.microsoft.com/en-us/library/windows/desktop/ms645617(v=vs.85).aspx
+            // Important! Do not use the LOWORD or HIWORD macros to extract the x-
+            // and y- coordinates of the cursor position because these macros return
+            // incorrect results on systems with multiple monitors. Systems with
+            // multiple monitors can have negative x- and y- coordinates, and LOWORD
+            // and HIWORD treat the coordinates as unsigned quantities.
+            const til::point eventPoint{ GET_X_LPARAM(lparam), GET_Y_LPARAM(lparam) };
+            // This mouse event is relative to the display origin, not the window. Convert here.
+            const til::rect windowRect{ GetWindowRect() };
+            const auto origin = windowRect.origin();
+            const auto relative = eventPoint - origin;
+            // Convert to logical scaling before raising the event.
+            const auto scale = GetCurrentDpiScale();
+            const til::point real{ til::math::flooring, relative.x / scale, relative.y / scale };
+
+            const auto wheelDelta = static_cast<short>(HIWORD(wparam));
+
+            // Raise an event, so any listeners can handle the mouse wheel event manually.
+            _MouseScrolledHandlers(real, wheelDelta);
+            return 0;
+        }
+        CATCH_LOG();
+        break;
+    case WM_THEMECHANGED:
+        UpdateWindowIconForActiveMetrics(_window.get());
+        return 0;
+    case WM_WINDOWPOSCHANGING:
+    {
+        // GH#10274 - if the quake window gets moved to another monitor via aero
+        // snap (win+shift+arrows), then re-adjust the size for the new monitor.
+        if (IsQuakeWindow())
+        {
+            // Retrieve the suggested dimensions and make a rect and size.
+            auto lpwpos = (LPWINDOWPOS)lparam;
+
+            // We only need to apply restrictions if the position is changing.
+            // The SWP_ flags are confusing to read. This is
+            // "if we're not moving the window, do nothing."
+            if (WI_IsFlagSet(lpwpos->flags, SWP_NOMOVE))
+            {
+                break;
+            }
+            // Figure out the suggested dimensions and position.
+            RECT rcSuggested;
+            rcSuggested.left = lpwpos->x;
+            rcSuggested.top = lpwpos->y;
+            rcSuggested.right = rcSuggested.left + lpwpos->cx;
+            rcSuggested.bottom = rcSuggested.top + lpwpos->cy;
+
+            // Find the bounds of the current monitor, and the monitor that
+            // we're suggested to be on.
+
+            auto current = MonitorFromWindow(_window.get(), MONITOR_DEFAULTTONEAREST);
+            MONITORINFO currentInfo;
+            currentInfo.cbSize = sizeof(MONITORINFO);
+            GetMonitorInfo(current, &currentInfo);
+
+            auto proposed = MonitorFromRect(&rcSuggested, MONITOR_DEFAULTTONEAREST);
+            MONITORINFO proposedInfo;
+            proposedInfo.cbSize = sizeof(MONITORINFO);
+            GetMonitorInfo(proposed, &proposedInfo);
+
+            // If the monitor changed...
+            if (til::rect{ proposedInfo.rcMonitor } !=
+                til::rect{ currentInfo.rcMonitor })
+            {
+                const auto newWindowRect{ _getQuakeModeSize(proposed) };
+
+                // Inform User32 that we want to be placed at the position
+                // and dimensions that _getQuakeModeSize returned. When we
+                // snap across monitor boundaries, this will re-evaluate our
+                // size for the new monitor.
+                lpwpos->x = newWindowRect.left;
+                lpwpos->y = newWindowRect.top;
+                lpwpos->cx = newWindowRect.width();
+                lpwpos->cy = newWindowRect.height();
+
+                return 0;
+            }
+        }
+        break;
+    }
+    case CM_NOTIFY_FROM_NOTIFICATION_AREA:
+    {
+        switch (LOWORD(lparam))
+        {
+        case NIN_SELECT:
+        case NIN_KEYSELECT:
+        {
+            _NotifyNotificationIconPressedHandlers();
+            return 0;
+        }
+        case WM_CONTEXTMENU:
+        {
+            const til::point eventPoint{ GET_X_LPARAM(wparam), GET_Y_LPARAM(wparam) };
+            _NotifyShowNotificationIconContextMenuHandlers(eventPoint);
+            return 0;
+        }
+        }
+        break;
+    }
+    case WM_MENUCOMMAND:
+    {
+        _NotifyNotificationIconMenuItemSelectedHandlers((HMENU)lparam, (UINT)wparam);
+        return 0;
+    }
+    case WM_SYSCOMMAND:
+    {
+        // the low 4 bits contain additional information (that we don't care about)
+        auto highBits = wparam & 0xFFF0;
+        if (highBits == SC_RESTORE || highBits == SC_MAXIMIZE)
+        {
+            _MaximizeChangedHandlers(highBits == SC_MAXIMIZE);
+        }
+
+        if (wparam == SC_RESTORE && _fullscreen)
+        {
+            _ShouldExitFullscreenHandlers();
+            return 0;
+        }
+        auto search = _systemMenuItems.find(LOWORD(wparam));
+        if (search != _systemMenuItems.end())
+        {
+            search->second.callback();
+        }
+        break;
+    }
+    case WM_SETTINGCHANGE:
+    {
+        const std::wstring param{ (wchar_t*)lparam };
+        // ImmersiveColorSet seems to be the notification that the OS theme
+        // changed. If that happens, let the app know, so it can hot-reload
+        // themes, color schemes that might depend on the OS theme
+        if (param == L"ImmersiveColorSet")
+        {
+            _UpdateSettingsRequestedHandlers();
+        }
+        break;
+    }
+    case WM_ENDSESSION:
+    {
+        // For WM_QUERYENDSESSION and WM_ENDSESSION, refer to:
+        //
+        // https://docs.microsoft.com/en-us/windows/win32/rstmgr/guidelines-for-applications
+        //
+        // The OS will send us a WM_QUERYENDSESSION when it's preparing an
+        // update for our app. It will then send us a WM_ENDSESSION, which gives
+        // us a small timeout (~30s) to actually shut down gracefully. After
+        // that timeout, it will send us a WM_CLOSE. If we still don't close
+        // after the WM_CLOSE, it'll force-kill us (causing a crash which will be
+        // bucketed to MoAppHang).
+        //
+        // If we need to do anything to prepare for being told to shutdown,
+        // start it in WM_QUERYENDSESSION. If (in the future) we need to prevent
+        // logoff, we can return false there. (DefWindowProc returns true)
+        //
+        // The OS is going to shut us down here. We will manually start a quit,
+        // so that we can persist the state. If we refuse to gracefully shut
+        // down here, the OS will crash us to forcefully terminate us. We choose
+        // to quit here, rather than just close, to skip over any warning
+        // dialogs (e.g. "Are you sure you want to close all tabs?") which might
+        // prevent a WM_CLOSE from cleanly closing the window.
+        //
+        // This will cause a appHost._RequestQuitAll, which will notify the
+        // monarch to collect up all the window state and save it.
+
+        TraceLoggingWrite(
+            g_hWindowsTerminalProvider,
+            "EndSession",
+            TraceLoggingDescription("Emitted when the OS has sent a WM_ENDSESSION"),
+            TraceLoggingLevel(WINEVENT_LEVEL_VERBOSE),
+            TraceLoggingKeyword(TIL_KEYWORD_TRACE));
+
+        _AutomaticShutdownRequestedHandlers();
+        return true;
+    }
+    default:
+        // We'll want to receive this message when explorer.exe restarts
+        // so that we can re-add our icon to the notification area.
+        // This unfortunately isn't a switch case because we register the
+        // message at runtime.
+        if (message == WM_TASKBARCREATED)
+        {
+            _NotifyReAddNotificationIconHandlers();
+            return 0;
+        }
+    }
+
+    // TODO: handle messages here...
+    return base_type::MessageHandler(message, wparam, lparam);
+}
+
+// Method Description:
+// - Called when the window has been resized (or maximized)
+// Arguments:
+// - width: the new width of the window _in pixels_
+// - height: the new height of the window _in pixels_
+void IslandWindow::OnResize(const UINT width, const UINT height)
+{
+    if (_interopWindowHandle)
+    {
+        OnSize(width, height);
+    }
+}
+
+// Method Description:
+// - Called when the window is minimized to the taskbar.
+void IslandWindow::OnMinimize()
+{
+    // TODO GH#1989 Stop rendering island content when the app is minimized.
+    if (_minimizeToNotificationArea)
+    {
+        HideWindow();
+    }
+}
+
+// Method Description:
+// - Called when the window is restored from having been minimized.
+void IslandWindow::OnRestore()
+{
+    // TODO GH#1989 Stop rendering island content when the app is minimized.
+}
+
+void IslandWindow::SetContent(winrt::Windows::UI::Xaml::UIElement content)
+{
+    _rootGrid.Children().Clear();
+    _rootGrid.Children().Append(content);
+}
+
+// Method Description:
+// - Get the dimensions of our non-client area, as a rect where each component
+//   represents that side.
+// - The .left will be a negative number, to represent that the actual side of
+//   the non-client area is outside the border of our window. It's roughly 8px (
+//   * DPI scaling) to the left of the visible border.
+// - The .right component will be positive, indicating that the nonclient border
+//   is in the positive-x direction from the edge of our client area.
+// - This will also include our titlebar! It's in the nonclient area for us.
+// Arguments:
+// - dpi: the scaling that we should use to calculate the border sizes.
+// Return Value:
+// - a til::rect whose components represent the margins of the nonclient area,
+//   relative to the client area.
+til::rect IslandWindow::GetNonClientFrame(const UINT dpi) const noexcept
+{
+    const auto windowStyle = static_cast<DWORD>(GetWindowLong(_window.get(), GWL_STYLE));
+    RECT islandFrame{};
+
+    // If we failed to get the correct window size for whatever reason, log
+    // the error and go on. We'll use whatever the control proposed as the
+    // size of our window, which will be at least close.
+    LOG_IF_WIN32_BOOL_FALSE(AdjustWindowRectExForDpi(&islandFrame, windowStyle, false, 0, dpi));
+    return til::rect{ islandFrame };
+}
+
+// Method Description:
+// - Gets the difference between window and client area size.
+// Arguments:
+// - dpi: dpi of a monitor on which the window is placed
+// Return Value
+// - The size difference
+til::size IslandWindow::GetTotalNonClientExclusiveSize(const UINT dpi) const noexcept
+{
+    const auto islandFrame{ GetNonClientFrame(dpi) };
+    return {
+        islandFrame.right - islandFrame.left,
+        islandFrame.bottom - islandFrame.top
+    };
+}
+
+void IslandWindow::OnAppInitialized()
+{
+    // Do a quick resize to force the island to paint
+    const auto size = GetPhysicalSize();
+    OnSize(size.width, size.height);
+}
+
+// Method Description:
+// - Called when the app wants to change its theme. We'll update the root UI
+//   element of the entire XAML tree, so that all UI elements get the theme
+//   applied.
+// Arguments:
+// - arg: the ElementTheme to use as the new theme for the UI
+// Return Value:
+// - <none>
+void IslandWindow::OnApplicationThemeChanged(const winrt::Windows::UI::Xaml::ElementTheme& requestedTheme)
+{
+    _rootGrid.RequestedTheme(requestedTheme);
+    // Invalidate the window rect, so that we'll repaint any elements we're
+    // drawing ourselves to match the new theme
+    ::InvalidateRect(_window.get(), nullptr, false);
+}
+
+// Method Description:
+// - Updates our focus mode state. See _SetIsBorderless for more details.
+// Arguments:
+// - <none>
+// Return Value:
+// - <none>
+void IslandWindow::FocusModeChanged(const bool focusMode)
+{
+    // Do nothing if the value was unchanged.
+    if (focusMode == _borderless)
+    {
+        return;
+    }
+
+    _SetIsBorderless(focusMode);
+}
+
+// Method Description:
+// - Updates our fullscreen state. See _SetIsFullscreen for more details.
+// Arguments:
+// - <none>
+// Return Value:
+// - <none>
+void IslandWindow::FullscreenChanged(const bool fullscreen)
+{
+    // Do nothing if the value was unchanged.
+    if (fullscreen == _fullscreen)
+    {
+        return;
+    }
+
+    _SetIsFullscreen(fullscreen);
+}
+
+// Method Description:
+// - Enter or exit the "always on top" state. Before the window is created, this
+//   value will later be used when we create the window to create the window on
+//   top of all others. After the window is created, it will either enter the
+//   group of topmost windows, or exit the group of topmost windows.
+// Arguments:
+// - alwaysOnTop: whether we should be entering or exiting always on top mode.
+// Return Value:
+// - <none>
+void IslandWindow::SetAlwaysOnTop(const bool alwaysOnTop)
+{
+    _alwaysOnTop = alwaysOnTop;
+
+    const auto hwnd = GetHandle();
+    if (hwnd)
+    {
+        SetWindowPos(hwnd,
+                     _alwaysOnTop ? HWND_TOPMOST : HWND_NOTOPMOST,
+                     0, // the window dimensions are unused, because we're passing SWP_NOSIZE
+                     0,
+                     0,
+                     0,
+                     SWP_NOMOVE | SWP_NOSIZE | SWP_NOACTIVATE);
+    }
+}
+
+// Method Description:
+// - Posts a message to the window message queue that the window visibility has changed
+//   and should then be minimized or restored.
+// Arguments:
+// - showOrHide: True for show; false for hide.
+// Return Value:
+// - <none>
+void IslandWindow::ShowWindowChanged(const bool showOrHide)
+{
+    if (const auto hwnd = GetHandle())
+    {
+        // IMPORTANT!
+        //
+        // ONLY "restore" if already minimized. If the window is maximized or
+        // snapped, a restore will restore-down the window instead.
+        if (showOrHide == true && ::IsIconic(hwnd))
+        {
+            ::PostMessage(hwnd, WM_SYSCOMMAND, SC_RESTORE, 0);
+        }
+        else if (showOrHide == false)
+        {
+            ::PostMessage(hwnd, WM_SYSCOMMAND, SC_MINIMIZE, 0);
+        }
+    }
+}
+
+// Method Description
+// - Flash the taskbar icon, indicating to the user that something needs their attention
+void IslandWindow::FlashTaskbar()
+{
+    // Using 'false' as the boolean argument ensures that the taskbar is
+    // only flashed if the app window is not focused
+    FlashWindow(_window.get(), false);
+}
+
+// Method Description:
+// - Sets the taskbar progress indicator
+// - We follow the ConEmu style for the state and progress values,
+//   more details at https://conemu.github.io/en/AnsiEscapeCodes.html#ConEmu_specific_OSC
+// Arguments:
+// - state: indicates the progress state
+// - progress: indicates the progress value
+void IslandWindow::SetTaskbarProgress(const size_t state, const size_t progress)
+{
+    if (_taskbar)
+    {
+        switch (state)
+        {
+        case 0:
+            // removes the taskbar progress indicator
+            _taskbar->SetProgressState(_window.get(), TBPF_NOPROGRESS);
+            break;
+        case 1:
+            // sets the progress value to value given by the 'progress' parameter
+            _taskbar->SetProgressState(_window.get(), TBPF_NORMAL);
+            _taskbar->SetProgressValue(_window.get(), progress, 100);
+            break;
+        case 2:
+            // sets the progress indicator to an error state
+            _taskbar->SetProgressState(_window.get(), TBPF_ERROR);
+            _taskbar->SetProgressValue(_window.get(), progress, 100);
+            break;
+        case 3:
+            // sets the progress indicator to an indeterminate state.
+            // FIRST, set the progress to "no progress". That'll clear out any
+            // progress value from the previous state. Otherwise, a transition
+            // from (error,x%) or (warning,x%) to indeterminate will leave the
+            // progress value unchanged, and not show the spinner.
+            _taskbar->SetProgressState(_window.get(), TBPF_NOPROGRESS);
+            _taskbar->SetProgressState(_window.get(), TBPF_INDETERMINATE);
+            break;
+        case 4:
+            // sets the progress indicator to a pause state
+            _taskbar->SetProgressState(_window.get(), TBPF_PAUSED);
+            _taskbar->SetProgressValue(_window.get(), progress, 100);
+            break;
+        default:
+            break;
+        }
+    }
+}
+
+// From GdiEngine::s_SetWindowLongWHelper
+void SetWindowLongWHelper(const HWND hWnd, const int nIndex, const LONG dwNewLong) noexcept
+{
+    // SetWindowLong has strange error handling. On success, it returns the
+    // previous Window Long value and doesn't modify the Last Error state. To
+    // deal with this, we set the last error to 0/S_OK first, call it, and if
+    // the previous long was 0, we check if the error was non-zero before
+    // reporting. Otherwise, we'll get an "Error: The operation has completed
+    // successfully." and there will be another screenshot on the internet
+    // making fun of Windows. See:
+    // https://msdn.microsoft.com/en-us/library/windows/desktop/ms633591(v=vs.85).aspx
+    SetLastError(0);
+    const auto lResult = SetWindowLongW(hWnd, nIndex, dwNewLong);
+    if (0 == lResult)
+    {
+        LOG_LAST_ERROR_IF(0 != GetLastError());
+    }
+}
+
+// Method Description:
+// - This is a helper to figure out what the window styles should be, given the
+//   current state of flags like borderless mode and fullscreen mode.
+// Arguments:
+// - <none>
+// Return Value:
+// - a LONG with the appropriate flags set for our current window mode, to be used with GWL_STYLE
+LONG IslandWindow::_getDesiredWindowStyle() const
+{
+    auto windowStyle = GetWindowLongW(GetHandle(), GWL_STYLE);
+
+    // If we're both fullscreen and borderless, fullscreen mode takes precedence.
+
+    if (_fullscreen)
+    {
+        // When moving to fullscreen, remove WS_OVERLAPPEDWINDOW, which specifies
+        // styles for non-fullscreen windows (e.g. caption bar), and add the
+        // WS_POPUP style to allow us to size ourselves to the monitor size.
+        // Do the reverse when restoring from fullscreen.
+        // Doing these modifications to that window will cause a vista-style
+        // window frame to briefly appear when entering and exiting fullscreen.
+        WI_ClearFlag(windowStyle, WS_BORDER);
+        WI_ClearFlag(windowStyle, WS_SIZEBOX);
+        WI_ClearAllFlags(windowStyle, WS_OVERLAPPEDWINDOW);
+
+        WI_SetFlag(windowStyle, WS_POPUP);
+        return windowStyle;
+    }
+    else if (_borderless)
+    {
+        // When moving to borderless, remove WS_OVERLAPPEDWINDOW, which
+        // specifies styles for non-fullscreen windows (e.g. caption bar), and
+        // add the WS_BORDER and WS_SIZEBOX styles. This allows us to still have
+        // a small resizing frame, but without a full titlebar, nor caption
+        // buttons.
+
+        WI_ClearAllFlags(windowStyle, WS_OVERLAPPEDWINDOW);
+        WI_ClearFlag(windowStyle, WS_POPUP);
+
+        WI_SetFlag(windowStyle, WS_BORDER);
+        WI_SetFlag(windowStyle, WS_SIZEBOX);
+        return windowStyle;
+    }
+
+    // Here, we're not in either fullscreen or borderless mode. Return to
+    // WS_OVERLAPPEDWINDOW.
+    WI_ClearFlag(windowStyle, WS_POPUP);
+    WI_ClearFlag(windowStyle, WS_BORDER);
+    WI_ClearFlag(windowStyle, WS_SIZEBOX);
+
+    WI_SetAllFlags(windowStyle, WS_OVERLAPPEDWINDOW);
+
+    return windowStyle;
+}
+
+// Method Description:
+// - Enable or disable focus mode. When entering focus mode, we'll
+//   need to manually hide the entire titlebar.
+// - When we're entering focus we need to do some additional modification
+//   of our window styles. However, the NonClientIslandWindow very explicitly
+//   _doesn't_ need to do these steps.
+// Arguments:
+// - borderlessEnabled: If true, we're entering focus mode. If false, we're leaving.
+// Return Value:
+// - <none>
+void IslandWindow::_SetIsBorderless(const bool borderlessEnabled)
+{
+    _borderless = borderlessEnabled;
+
+    const auto hWnd = GetHandle();
+
+    // First, modify regular window styles as appropriate
+    auto windowStyle = _getDesiredWindowStyle();
+    SetWindowLongWHelper(hWnd, GWL_STYLE, windowStyle);
+
+    // Now modify extended window styles as appropriate
+    // When moving to fullscreen, remove the window edge style to avoid an
+    // ugly border when not focused.
+    auto exWindowStyle = GetWindowLongW(hWnd, GWL_EXSTYLE);
+    WI_UpdateFlag(exWindowStyle, WS_EX_WINDOWEDGE, !_fullscreen);
+    SetWindowLongWHelper(hWnd, GWL_EXSTYLE, exWindowStyle);
+
+    // Resize the window, with SWP_FRAMECHANGED, to trigger user32 to
+    // recalculate the non/client areas
+    const til::rect windowPos{ GetWindowRect() };
+
+    SetWindowPos(GetHandle(),
+                 HWND_TOP,
+                 windowPos.left,
+                 windowPos.top,
+                 windowPos.width(),
+                 windowPos.height(),
+                 SWP_SHOWWINDOW | SWP_FRAMECHANGED | SWP_NOACTIVATE);
+}
+
+// Method Description:
+// - Called when entering fullscreen, with the window's current monitor rect and work area.
+// - The current window position, dpi, work area, and maximized state are stored, and the
+//   window is positioned to the monitor rect.
+void IslandWindow::_SetFullscreenPosition(const RECT& rcMonitor, const RECT& rcWork)
+{
+    const auto hWnd = GetHandle();
+
+    ::GetWindowRect(hWnd, &_rcWindowBeforeFullscreen);
+    _dpiBeforeFullscreen = GetDpiForWindow(hWnd);
+    _fWasMaximizedBeforeFullscreen = IsZoomed(hWnd);
+    _rcWorkBeforeFullscreen = rcWork;
+
+    SetWindowPos(hWnd,
+                 HWND_TOP,
+                 rcMonitor.left,
+                 rcMonitor.top,
+                 rcMonitor.right - rcMonitor.left,
+                 rcMonitor.bottom - rcMonitor.top,
+                 SWP_FRAMECHANGED);
+}
+
+// Method Description:
+// - Called when exiting fullscreen, with the window's current monitor work area.
+// - The window is restored to its previous position, migrating that previous position to the
+//   window's current monitor (if the current work area or window DPI have changed).
+// - A fullscreen window's monitor can be changed by win+shift+left/right hotkeys or monitor
+//   topology changes (for example unplugging a monitor or disconnecting a remote session).
+void IslandWindow::_RestoreFullscreenPosition(const RECT& rcWork)
+{
+    const auto hWnd = GetHandle();
+
+    // If the window was previously maximized, re-maximize the window.
+    if (_fWasMaximizedBeforeFullscreen)
+    {
+        ShowWindow(hWnd, SW_SHOWMAXIMIZED);
+        SetWindowPos(hWnd, HWND_TOP, 0, 0, 0, 0, SWP_NOMOVE | SWP_NOSIZE | SWP_NOZORDER | SWP_FRAMECHANGED);
+
+        return;
+    }
+
+    // Start with the stored window position.
+    auto rcRestore = _rcWindowBeforeFullscreen;
+
+    // If the window DPI has changed, re-size the stored position by the change in DPI. This
+    // ensures the window restores to the same logical size (even if to a monitor with a different
+    // DPI/ scale factor).
+    auto dpiWindow = GetDpiForWindow(hWnd);
+    rcRestore.right = rcRestore.left + MulDiv(rcRestore.right - rcRestore.left, dpiWindow, _dpiBeforeFullscreen);
+    rcRestore.bottom = rcRestore.top + MulDiv(rcRestore.bottom - rcRestore.top, dpiWindow, _dpiBeforeFullscreen);
+
+    // Offset the stored position by the difference in work area.
+    OffsetRect(&rcRestore,
+               rcWork.left - _rcWorkBeforeFullscreen.left,
+               rcWork.top - _rcWorkBeforeFullscreen.top);
+
+    const til::size ncSize{ GetTotalNonClientExclusiveSize(dpiWindow) };
+
+    auto rcWorkAdjusted = rcWork;
+
+    // GH#10199 - adjust the size of the "work" rect by the size of our borders.
+    // We want to make sure the window is restored within the bounds of the
+    // monitor we're on, but it's totally fine if the invisible borders are
+    // outside the monitor.
+    const auto halfWidth{ ncSize.width / 2 };
+    const auto halfHeight{ ncSize.height / 2 };
+
+    rcWorkAdjusted.left -= halfWidth;
+    rcWorkAdjusted.right += halfWidth;
+    rcWorkAdjusted.top -= halfHeight;
+    rcWorkAdjusted.bottom += halfHeight;
+
+    // Enforce that our position is entirely within the bounds of our work area.
+    // Prefer the top-left be on-screen rather than bottom-right (right before left, bottom before top).
+    if (rcRestore.right > rcWorkAdjusted.right)
+    {
+        OffsetRect(&rcRestore, rcWorkAdjusted.right - rcRestore.right, 0);
+    }
+    if (rcRestore.left < rcWorkAdjusted.left)
+    {
+        OffsetRect(&rcRestore, rcWorkAdjusted.left - rcRestore.left, 0);
+    }
+    if (rcRestore.bottom > rcWorkAdjusted.bottom)
+    {
+        OffsetRect(&rcRestore, 0, rcWorkAdjusted.bottom - rcRestore.bottom);
+    }
+    if (rcRestore.top < rcWorkAdjusted.top)
+    {
+        OffsetRect(&rcRestore, 0, rcWorkAdjusted.top - rcRestore.top);
+    }
+
+    // Show the window at the computed position.
+    SetWindowPos(hWnd,
+                 HWND_TOP,
+                 rcRestore.left,
+                 rcRestore.top,
+                 rcRestore.right - rcRestore.left,
+                 rcRestore.bottom - rcRestore.top,
+                 SWP_SHOWWINDOW | SWP_NOZORDER | SWP_NOACTIVATE | SWP_FRAMECHANGED);
+}
+
+// Method Description:
+// - Controls setting us into or out of fullscreen mode. Largely taken from
+//   Window::SetIsFullscreen in conhost.
+// - When entering fullscreen mode, we'll save the current window size and
+//   location, and expand to take the entire monitor size. When leaving, we'll
+//   use that saved size to restore back to.
+// Arguments:
+// - fullscreenEnabled true if we should enable fullscreen mode, false to disable.
+// Return Value:
+// - <none>
+void IslandWindow::_SetIsFullscreen(const bool fullscreenEnabled)
+{
+    // It is possible to enter _SetIsFullscreen even if we're already in full
+    // screen. Use the old is in fullscreen flag to gate checks that rely on the
+    // current state.
+    const auto fChangingFullscreen = (fullscreenEnabled != _fullscreen);
+    _fullscreen = fullscreenEnabled;
+
+    const auto hWnd = GetHandle();
+
+    // First, modify regular window styles as appropriate
+    auto windowStyle = _getDesiredWindowStyle();
+    SetWindowLongWHelper(hWnd, GWL_STYLE, windowStyle);
+
+    // Now modify extended window styles as appropriate
+    // When moving to fullscreen, remove the window edge style to avoid an
+    // ugly border when not focused.
+    auto exWindowStyle = GetWindowLongW(hWnd, GWL_EXSTYLE);
+    WI_UpdateFlag(exWindowStyle, WS_EX_WINDOWEDGE, !_fullscreen);
+    SetWindowLongWHelper(hWnd, GWL_EXSTYLE, exWindowStyle);
+
+    // Only change the window position if changing fullscreen state.
+    if (fChangingFullscreen)
+    {
+        // Get the monitor info for the window's current monitor.
+        MONITORINFO mi = {};
+        mi.cbSize = sizeof(mi);
+        GetMonitorInfo(MonitorFromWindow(hWnd, MONITOR_DEFAULTTONEAREST), &mi);
+
+        if (_fullscreen)
+        {
+            // Store the window's current position and size the window to the monitor.
+            _SetFullscreenPosition(mi.rcMonitor, mi.rcWork);
+        }
+        else
+        {
+            // Restore the stored window position.
+            _RestoreFullscreenPosition(mi.rcWork);
+        }
+    }
+}
+
+// Method Description:
+// - Call UnregisterHotKey once for each previously registered hotkey.
+// Return Value:
+// - <none>
+void IslandWindow::UnregisterHotKey(const int index) noexcept
+{
+    TraceLoggingWrite(
+        g_hWindowsTerminalProvider,
+        "UnregisterHotKey",
+        TraceLoggingDescription("Emitted when clearing previously set hotkeys"),
+        TraceLoggingInt64(index, "index", "the index of the hotkey to remove"),
+        TraceLoggingLevel(WINEVENT_LEVEL_VERBOSE),
+        TraceLoggingKeyword(TIL_KEYWORD_TRACE));
+
+    LOG_IF_WIN32_BOOL_FALSE(::UnregisterHotKey(_window.get(), index));
+}
+
+// Method Description:
+// - Call RegisterHotKey to attempt to register that keybinding as a global hotkey.
+// - When these keys are pressed, we'll get a WM_HOTKEY message with the payload
+//   containing the index we registered here.
+// - Call UnregisterHotKey() before registering your hotkeys.
+//   See: https://docs.microsoft.com/en-us/windows/win32/api/winuser/nf-winuser-registerhotkey#remarks
+// Arguments:
+// - hotkey: The key-combination to register.
+// Return Value:
+// - <none>
+bool IslandWindow::RegisterHotKey(const int index, const winrt::Microsoft::Terminal::Control::KeyChord& hotkey) noexcept
+{
+    const auto vkey = hotkey.Vkey();
+    auto hotkeyFlags = MOD_NOREPEAT;
+    {
+        const auto modifiers = hotkey.Modifiers();
+        WI_SetFlagIf(hotkeyFlags, MOD_WIN, WI_IsFlagSet(modifiers, VirtualKeyModifiers::Windows));
+        WI_SetFlagIf(hotkeyFlags, MOD_ALT, WI_IsFlagSet(modifiers, VirtualKeyModifiers::Menu));
+        WI_SetFlagIf(hotkeyFlags, MOD_CONTROL, WI_IsFlagSet(modifiers, VirtualKeyModifiers::Control));
+        WI_SetFlagIf(hotkeyFlags, MOD_SHIFT, WI_IsFlagSet(modifiers, VirtualKeyModifiers::Shift));
+    }
+
+    // TODO GH#8888: We should display a warning of some kind if this fails.
+    // This can fail if something else already bound this hotkey.
+    const auto result = ::RegisterHotKey(_window.get(), index, hotkeyFlags, vkey);
+
+    TraceLoggingWrite(g_hWindowsTerminalProvider,
+                      "RegisterHotKey",
+                      TraceLoggingDescription("Emitted when setting hotkeys"),
+                      TraceLoggingInt64(index, "index", "the index of the hotkey to add"),
+                      TraceLoggingUInt64(vkey, "vkey", "the key"),
+                      TraceLoggingUInt64(WI_IsFlagSet(hotkeyFlags, MOD_WIN), "win", "is WIN in the modifiers"),
+                      TraceLoggingUInt64(WI_IsFlagSet(hotkeyFlags, MOD_ALT), "alt", "is ALT in the modifiers"),
+                      TraceLoggingUInt64(WI_IsFlagSet(hotkeyFlags, MOD_CONTROL), "control", "is CONTROL in the modifiers"),
+                      TraceLoggingUInt64(WI_IsFlagSet(hotkeyFlags, MOD_SHIFT), "shift", "is SHIFT in the modifiers"),
+                      TraceLoggingBool(result, "succeeded", "true if we succeeded"),
+                      TraceLoggingLevel(WINEVENT_LEVEL_VERBOSE),
+                      TraceLoggingKeyword(TIL_KEYWORD_TRACE));
+
+    return result;
+}
+
+// Method Description:
+// - Summon the window, or possibly dismiss it. If toggleVisibility is true,
+//   then we'll dismiss (minimize) the window if it's currently active.
+//   Otherwise, we'll always just try to activate the window.
+// Arguments:
+// - toggleVisibility: controls how we should behave when already in the foreground.
+// Return Value:
+// - <none>
+winrt::fire_and_forget IslandWindow::SummonWindow(Remoting::SummonWindowBehavior args)
+{
+    // On the foreground thread:
+    co_await wil::resume_foreground(_rootGrid.Dispatcher());
+    _summonWindowRoutineBody(args);
+}
+
+// Method Description:
+// - As above.
+//   BODGY: ARM64 BUILD FAILED WITH fatal error C1001: Internal compiler error
+//   when this was part of the coroutine body.
+void IslandWindow::_summonWindowRoutineBody(Remoting::SummonWindowBehavior args)
+{
+    auto actualDropdownDuration = args.DropdownDuration();
+    // If the user requested an animation, let's check if animations are enabled in the OS.
+    if (actualDropdownDuration > 0)
+    {
+        auto animationsEnabled = TRUE;
+        SystemParametersInfoW(SPI_GETCLIENTAREAANIMATION, 0, &animationsEnabled, 0);
+        if (!animationsEnabled)
+        {
+            // The OS has animations disabled - we should respect that and
+            // disable the animation here.
+            //
+            // We're doing this here, rather than in _doSlideAnimation, to
+            // preempt any other specific behavior that
+            // _globalActivateWindow/_globalDismissWindow might do if they think
+            // there should be an animation (like making the window appear with
+            // SetWindowPlacement rather than ShowWindow)
+            actualDropdownDuration = 0;
+        }
+    }
+
+    // * If the user doesn't want to toggleVisibility, then just always try to
+    //   activate.
+    // * If the user does want to toggleVisibility,
+    //   - If we're the foreground window, ToMonitor == ToMouse, and the mouse is on the monitor we are
+    //      - activate the window
+    //   - else
+    //      - dismiss the window
+    if (args.ToggleVisibility() && GetForegroundWindow() == _window.get())
+    {
+        auto handled = false;
+
+        // They want to toggle the window when it is the FG window, and we are
+        // the FG window. However, if we're on a different monitor than the
+        // mouse, then we should move to that monitor instead of dismissing.
+        if (args.ToMonitor() == Remoting::MonitorBehavior::ToMouse)
+        {
+            const til::rect cursorMonitorRect{ _getMonitorForCursor().rcMonitor };
+            const til::rect currentMonitorRect{ _getMonitorForWindow(GetHandle()).rcMonitor };
+            if (cursorMonitorRect != currentMonitorRect)
+            {
+                // We're not on the same monitor as the mouse. Go to that monitor.
+                _globalActivateWindow(actualDropdownDuration, args.ToMonitor());
+                handled = true;
+            }
+        }
+
+        if (!handled)
+        {
+            _globalDismissWindow(actualDropdownDuration);
+        }
+    }
+    else
+    {
+        _globalActivateWindow(actualDropdownDuration, args.ToMonitor());
+    }
+}
+
+// Method Description:
+// - Helper for performing a sliding animation. This will animate our _Xaml
+//   Island_, either growing down or shrinking up, using SetWindowRgn.
+// - This function does the entire animation on the main thread (the UI thread),
+//   and **DOES NOT YIELD IT**. The window will be animating for the entire
+//   duration of dropdownDuration.
+// - At the end of the animation, we'll reset the window region, so that it's as
+//   if nothing occurred.
+// Arguments:
+// - dropdownDuration: The duration to play the animation, in milliseconds. If
+//   0, we won't perform a dropdown animation.
+// - down: if true, increase the height from top to bottom. otherwise, decrease
+//   the height, from bottom to top.
+// Return Value:
+// - <none>
+void IslandWindow::_doSlideAnimation(const uint32_t dropdownDuration, const bool down)
+{
+    til::rect fullWindowSize{ GetWindowRect() };
+    const auto fullHeight = fullWindowSize.height();
+
+    const double animationDuration = dropdownDuration; // use floating-point math throughout
+    const auto start = std::chrono::system_clock::now();
+
+    // Do at most dropdownDuration frames. After that, just bail straight to the
+    // final state.
+    for (uint32_t i = 0; i < dropdownDuration; i++)
+    {
+        const auto end = std::chrono::system_clock::now();
+        const auto millis = std::chrono::duration_cast<std::chrono::milliseconds>(end - start);
+        const auto dt = ::base::saturated_cast<double>(millis.count());
+
+        if (dt > animationDuration)
+        {
+            break;
+        }
+
+        // If going down, increase the height over time. If going up, decrease the height.
+        const auto currentHeight = ::base::saturated_cast<int>(
+            down ? ((dt / animationDuration) * fullHeight) :
+                   ((1.0 - (dt / animationDuration)) * fullHeight));
+
+        wil::unique_hrgn rgn{ CreateRectRgn(0, 0, fullWindowSize.width(), currentHeight) };
+        SetWindowRgn(_interopWindowHandle, rgn.get(), true);
+
+        // Go immediately into another frame. This prevents the window from
+        // doing anything else (tearing our state). A Sleep() here will cause a
+        // weird stutter, and causes the animation to not be as smooth.
+    }
+
+    // Reset the window.
+    SetWindowRgn(_interopWindowHandle, nullptr, true);
+}
+
+void IslandWindow::_dropdownWindow(const uint32_t dropdownDuration,
+                                   const Remoting::MonitorBehavior toMonitor)
+{
+    // First, get the window that's currently in the foreground. We'll need
+    // _this_ window to be able to appear on top of. If we just use
+    // GetForegroundWindow after the SetWindowPlacement call, _we_ will be the
+    // foreground window.
+    const auto oldForegroundWindow = GetForegroundWindow();
+
+    // First, restore the window. SetWindowPlacement has a fun undocumented
+    // piece of functionality where it will restore the window position
+    // _without_ the animation, so use that instead of ShowWindow(SW_RESTORE).
+    WINDOWPLACEMENT wpc{};
+    wpc.length = sizeof(WINDOWPLACEMENT);
+    GetWindowPlacement(_window.get(), &wpc);
+
+    // If the window is hidden, SW_SHOW it first.
+    if (!IsWindowVisible(GetHandle()))
+    {
+        wpc.showCmd = SW_SHOW;
+        SetWindowPlacement(_window.get(), &wpc);
+    }
+    wpc.showCmd = SW_RESTORE;
+    SetWindowPlacement(_window.get(), &wpc);
+
+    // Possibly go to the monitor of the mouse / old foreground window.
+    _moveToMonitor(oldForegroundWindow, toMonitor);
+
+    // Now that we're visible, animate the dropdown.
+    _doSlideAnimation(dropdownDuration, true);
+}
+
+void IslandWindow::_slideUpWindow(const uint32_t dropdownDuration)
+{
+    // First, animate the window sliding up.
+    _doSlideAnimation(dropdownDuration, false);
+
+    // Then, use SetWindowPlacement to minimize without the animation.
+    WINDOWPLACEMENT wpc{};
+    wpc.length = sizeof(WINDOWPLACEMENT);
+    GetWindowPlacement(_window.get(), &wpc);
+    wpc.showCmd = SW_MINIMIZE;
+    SetWindowPlacement(_window.get(), &wpc);
+}
+
+// Method Description:
+// - Force activate this window. This method will bring us to the foreground and
+//   activate us. If the window is minimized, it will restore the window. If the
+//   window is on another desktop, the OS will switch to that desktop.
+// - If the window is minimized, and dropdownDuration is greater than 0, we'll
+//   perform a "slide in" animation. We won't do this if the window is already
+//   on the screen (since that seems silly).
+// Arguments:
+// - dropdownDuration: The duration to play the dropdown animation, in
+//   milliseconds. If 0, we won't perform a dropdown animation.
+// Return Value:
+// - <none>
+void IslandWindow::_globalActivateWindow(const uint32_t dropdownDuration,
+                                         const Remoting::MonitorBehavior toMonitor)
+{
+    // First, get the window that's currently in the foreground. We'll need
+    // _this_ window to be able to appear on top of. If we just use
+    // GetForegroundWindow after the SetWindowPlacement/ShowWindow call, _we_
+    // will be the foreground window.
+    const auto oldForegroundWindow = GetForegroundWindow();
+
+    // From: https://stackoverflow.com/a/59659421
+    // > The trick is to make windows ‘think’ that our process and the target
+    // > window (hwnd) are related by attaching the threads (using
+    // > AttachThreadInput API) and using an alternative API: BringWindowToTop.
+    // If the window is minimized, then restore it. We don't want to do this
+    // always though, because if you SW_RESTORE a maximized window, it will
+    // restore-down the window.
+    if (IsIconic(_window.get()))
+    {
+        if (dropdownDuration > 0)
+        {
+            _dropdownWindow(dropdownDuration, toMonitor);
+        }
+        else
+        {
+            // If the window is hidden, SW_SHOW it first. Note that hidden !=
+            // minimized. A hidden window doesn't appear in the taskbar, while a
+            // minimized window will. If you don't do this, then we won't be
+            // able to properly set this as the foreground window.
+            if (!IsWindowVisible(GetHandle()))
+            {
+                ShowWindow(_window.get(), SW_SHOW);
+            }
+            ShowWindow(_window.get(), SW_RESTORE);
+
+            // Once we've been restored, throw us on the active monitor.
+            _moveToMonitor(oldForegroundWindow, toMonitor);
+        }
+    }
+    else
+    {
+        // Try first to send a message to the current foreground window. If it's not responding, it may
+        // be waiting on us to finish launching. Passing SMTO_NOTIMEOUTIFNOTHUNG means that we get the same
+        // behavior as before--that is, waiting for the message loop--but we've done an early return if
+        // it turns out that it was hung.
+        // SendMessageTimeoutW returns nonzero if it succeeds.
+        if (0 != SendMessageTimeoutW(oldForegroundWindow, WM_NULL, 0, 0, SMTO_NOTIMEOUTIFNOTHUNG | SMTO_BLOCK | SMTO_ABORTIFHUNG, 1000, nullptr))
+        {
+            const auto windowThreadProcessId = GetWindowThreadProcessId(oldForegroundWindow, nullptr);
+            const auto currentThreadId = GetCurrentThreadId();
+
+            LOG_IF_WIN32_BOOL_FALSE(AttachThreadInput(windowThreadProcessId, currentThreadId, true));
+            // Just in case, add the thread detach as a scope_exit, to make _sure_ we do it.
+            auto detachThread = wil::scope_exit([windowThreadProcessId, currentThreadId]() {
+                LOG_IF_WIN32_BOOL_FALSE(AttachThreadInput(windowThreadProcessId, currentThreadId, false));
+            });
+            LOG_IF_WIN32_BOOL_FALSE(BringWindowToTop(_window.get()));
+            ShowWindow(_window.get(), SW_SHOW);
+
+            // Activate the window too. This will force us to the virtual desktop this
+            // window is on, if it's on another virtual desktop.
+            LOG_LAST_ERROR_IF_NULL(SetActiveWindow(_window.get()));
+
+            // Throw us on the active monitor.
+            _moveToMonitor(oldForegroundWindow, toMonitor);
+        }
+    }
+}
+
+// Method Description:
+// - Minimize the window. This is called when the window is summoned, but is
+//   already active
+// - If dropdownDuration is greater than 0, we'll perform a "slide in"
+//   animation, before minimizing the window.
+// Arguments:
+// - dropdownDuration: The duration to play the slide-up animation, in
+//   milliseconds. If 0, we won't perform a slide-up animation.
+// Return Value:
+// - <none>
+void IslandWindow::_globalDismissWindow(const uint32_t dropdownDuration)
+{
+    if (dropdownDuration > 0)
+    {
+        _slideUpWindow(dropdownDuration);
+    }
+    else
+    {
+        ShowWindow(_window.get(), SW_MINIMIZE);
+    }
+}
+
+// Method Description:
+// - Get the monitor the mouse cursor is currently on
+// Arguments:
+// - dropdownDuration: The duration to play the slide-up animation, in
+//   milliseconds. If 0, we won't perform a slide-up animation.
+// Return Value:
+// - The MONITORINFO for the monitor the mouse cursor is on
+MONITORINFO IslandWindow::_getMonitorForCursor()
+{
+    POINT p{};
+    GetCursorPos(&p);
+
+    // Get the monitor info for the window's current monitor.
+    MONITORINFO activeMonitor{};
+    activeMonitor.cbSize = sizeof(activeMonitor);
+    GetMonitorInfo(MonitorFromPoint(p, MONITOR_DEFAULTTONEAREST), &activeMonitor);
+    return activeMonitor;
+}
+
+// Method Description:
+// - Get the monitor for a given HWND
+// Arguments:
+// - <none>
+// Return Value:
+// - The MONITORINFO for the given HWND
+MONITORINFO IslandWindow::_getMonitorForWindow(HWND foregroundWindow)
+{
+    // Get the monitor info for the window's current monitor.
+    MONITORINFO activeMonitor{};
+    activeMonitor.cbSize = sizeof(activeMonitor);
+    GetMonitorInfo(MonitorFromWindow(foregroundWindow, MONITOR_DEFAULTTONEAREST), &activeMonitor);
+    return activeMonitor;
+}
+
+// Method Description:
+// - Based on the value in toMonitor, move the window to the monitor of the
+//   given HWND, the monitor of the mouse pointer, or just leave it where it is.
+// Arguments:
+// - oldForegroundWindow: when toMonitor is ToCurrent, we'll move to the monitor
+//   of this HWND. Otherwise, this param is ignored.
+// - toMonitor: Controls which monitor we should move to.
+// Return Value:
+// - <none>
+void IslandWindow::_moveToMonitor(HWND oldForegroundWindow, Remoting::MonitorBehavior toMonitor)
+{
+    if (toMonitor == Remoting::MonitorBehavior::ToCurrent)
+    {
+        _moveToMonitorOf(oldForegroundWindow);
+    }
+    else if (toMonitor == Remoting::MonitorBehavior::ToMouse)
+    {
+        _moveToMonitorOfMouse();
+    }
+}
+
+// Method Description:
+// - Move our window to the monitor the mouse is on.
+// Arguments:
+// - <none>
+// Return Value:
+// - <none>
+void IslandWindow::_moveToMonitorOfMouse()
+{
+    _moveToMonitor(_getMonitorForCursor());
+}
+
+// Method Description:
+// - Move our window to the monitor that the given HWND is on.
+// Arguments:
+// - <none>
+// Return Value:
+// - <none>
+void IslandWindow::_moveToMonitorOf(HWND foregroundWindow)
+{
+    _moveToMonitor(_getMonitorForWindow(foregroundWindow));
+}
+
+// Method Description:
+// - Move our window to the given monitor. This will do nothing if we're already
+//   on that monitor.
+// - We'll retain the same relative position on the new monitor as we had on the
+//   old monitor.
+// Arguments:
+// - activeMonitor: the monitor to move to.
+// Return Value:
+// - <none>
+void IslandWindow::_moveToMonitor(const MONITORINFO activeMonitor)
+{
+    // Get the monitor info for the window's current monitor.
+    const auto currentMonitor = _getMonitorForWindow(GetHandle());
+
+    const til::rect currentRect{ currentMonitor.rcMonitor };
+    const til::rect activeRect{ activeMonitor.rcMonitor };
+    if (currentRect != activeRect)
+    {
+        const til::rect currentWindowRect{ GetWindowRect() };
+        const auto offset{ currentWindowRect.origin() - currentRect.origin() };
+        const auto newOrigin{ activeRect.origin() + offset };
+
+        SetWindowPos(GetHandle(),
+                     0,
+                     newOrigin.x,
+                     newOrigin.y,
+                     currentWindowRect.width(),
+                     currentWindowRect.height(),
+                     SWP_NOZORDER | SWP_NOSIZE | SWP_NOACTIVATE);
+
+        // GH#10274, GH#10182: Re-evaluate the size of the quake window when we
+        // move to another monitor.
+        if (IsQuakeWindow())
+        {
+            _enterQuakeMode();
+        }
+    }
+}
+
+bool IslandWindow::IsQuakeWindow() const noexcept
+{
+    return _isQuakeWindow;
+}
+
+void IslandWindow::IsQuakeWindow(bool isQuakeWindow) noexcept
+{
+    if (_isQuakeWindow != isQuakeWindow)
+    {
+        _isQuakeWindow = isQuakeWindow;
+        // Don't enter quake mode if we don't have an HWND yet
+        if (IsQuakeWindow() && _window)
+        {
+            _enterQuakeMode();
+        }
+    }
+}
+
+void IslandWindow::SetAutoHideWindow(bool autoHideWindow) noexcept
+{
+    _autoHideWindow = autoHideWindow;
+}
+
+// Method Description:
+// - Enter quake mode for the monitor this window is currently on. This involves
+//   resizing it to the top half of the monitor.
+// Arguments:
+// - <none>
+// Return Value:
+// - <none>
+void IslandWindow::_enterQuakeMode()
+{
+    if (!_window)
+    {
+        return;
+    }
+
+    auto windowRect = GetWindowRect();
+    auto hmon = MonitorFromRect(&windowRect, MONITOR_DEFAULTTONEAREST);
+
+    // Get the size and position of the window that we should occupy
+    const auto newRect{ _getQuakeModeSize(hmon) };
+
+    SetWindowPos(GetHandle(),
+                 HWND_TOP,
+                 newRect.left,
+                 newRect.top,
+                 newRect.width(),
+                 newRect.height(),
+                 SWP_SHOWWINDOW | SWP_FRAMECHANGED | SWP_NOACTIVATE);
+}
+
+// Method Description:
+// - Get the size and position of the window that a "quake mode" should occupy
+//   on the given monitor.
+// - The window will occupy the top half of the monitor.
+// Arguments:
+// - <none>
+// Return Value:
+// - <none>
+til::rect IslandWindow::_getQuakeModeSize(HMONITOR hmon)
+{
+    MONITORINFO nearestMonitorInfo;
+
+    UINT dpix = USER_DEFAULT_SCREEN_DPI;
+    UINT dpiy = USER_DEFAULT_SCREEN_DPI;
+    // If this fails, we'll use the default of 96. I think it can only fail for
+    // bad parameters, which we won't have, so no big deal.
+    LOG_IF_FAILED(GetDpiForMonitor(hmon, MDT_EFFECTIVE_DPI, &dpix, &dpiy));
+
+    nearestMonitorInfo.cbSize = sizeof(MONITORINFO);
+    // Get monitor dimensions:
+    GetMonitorInfo(hmon, &nearestMonitorInfo);
+    const til::size desktopDimensions{ (nearestMonitorInfo.rcWork.right - nearestMonitorInfo.rcWork.left),
+                                       (nearestMonitorInfo.rcWork.bottom - nearestMonitorInfo.rcWork.top) };
+
+    // If we just use rcWork by itself, we'll fail to account for the invisible
+    // space reserved for the resize handles. So retrieve that size here.
+    const til::size ncSize{ GetTotalNonClientExclusiveSize(dpix) };
+    const auto availableSpace = desktopDimensions + ncSize;
+
+    // GH#10201 - The borders are still visible in quake mode, so make us 1px
+    // smaller on either side to account for that, so they don't hang onto
+    // adjacent monitors.
+    const til::point origin{
+        ::base::ClampSub(nearestMonitorInfo.rcWork.left, (ncSize.width / 2)) + 1,
+        (nearestMonitorInfo.rcWork.top)
+    };
+    const til::size dimensions{
+        availableSpace.width - 2,
+        availableSpace.height / 2
+    };
+
+    return { origin, dimensions };
+}
+
+void IslandWindow::HideWindow()
+{
+    ShowWindow(GetHandle(), SW_HIDE);
+}
+
+void IslandWindow::SetMinimizeToNotificationAreaBehavior(bool MinimizeToNotificationArea) noexcept
+{
+    _minimizeToNotificationArea = MinimizeToNotificationArea;
+}
+
+// Method Description:
+// - Opens the window's system menu.
+// - The system menu is the menu that opens when the user presses Alt+Space or
+//   right clicks on the title bar.
+// - Before updating the menu, we update the buttons like "Maximize" and
+//   "Restore" so that they are grayed out depending on the window's state.
+// Arguments:
+// - cursorX: the cursor's X position in screen coordinates
+// - cursorY: the cursor's Y position in screen coordinates
+void IslandWindow::OpenSystemMenu(const std::optional<int> mouseX, const std::optional<int> mouseY) const noexcept
+{
+    const auto systemMenu = GetSystemMenu(_window.get(), FALSE);
+
+    WINDOWPLACEMENT placement;
+    if (!GetWindowPlacement(_window.get(), &placement))
+    {
+        return;
+    }
+    const auto isMaximized = placement.showCmd == SW_SHOWMAXIMIZED;
+
+    // Update the options based on window state.
+    MENUITEMINFO mii;
+    mii.cbSize = sizeof(MENUITEMINFO);
+    mii.fMask = MIIM_STATE;
+    mii.fType = MFT_STRING;
+    auto setState = [&](UINT item, bool enabled) {
+        mii.fState = enabled ? MF_ENABLED : MF_DISABLED;
+        SetMenuItemInfo(systemMenu, item, FALSE, &mii);
+    };
+    setState(SC_RESTORE, isMaximized);
+    setState(SC_MOVE, !isMaximized);
+    setState(SC_SIZE, !isMaximized);
+    setState(SC_MINIMIZE, true);
+    setState(SC_MAXIMIZE, !isMaximized);
+    setState(SC_CLOSE, true);
+    SetMenuDefaultItem(systemMenu, UINT_MAX, FALSE);
+
+    int xPos;
+    int yPos;
+    if (mouseX && mouseY)
+    {
+        xPos = mouseX.value();
+        yPos = mouseY.value();
+    }
+    else
+    {
+        RECT windowPos;
+        ::GetWindowRect(GetHandle(), &windowPos);
+        xPos = windowPos.left;
+        yPos = windowPos.top;
+    }
+    const auto ret = TrackPopupMenu(systemMenu, TPM_RETURNCMD, xPos, yPos, 0, _window.get(), nullptr);
+    if (ret != 0)
+    {
+        PostMessage(_window.get(), WM_SYSCOMMAND, ret, 0);
+    }
+}
+
+void IslandWindow::AddToSystemMenu(const winrt::hstring& itemLabel, winrt::delegate<void()> callback)
+{
+    const auto systemMenu = GetSystemMenu(_window.get(), FALSE);
+    auto wID = _systemMenuNextItemId;
+
+    MENUITEMINFOW item;
+    item.cbSize = sizeof(MENUITEMINFOW);
+    item.fMask = MIIM_STATE | MIIM_ID | MIIM_STRING;
+    item.fState = MF_ENABLED;
+    item.wID = wID;
+    item.dwTypeData = const_cast<LPWSTR>(itemLabel.c_str());
+    item.cch = static_cast<UINT>(itemLabel.size());
+
+    if (LOG_LAST_ERROR_IF(!InsertMenuItemW(systemMenu, wID, FALSE, &item)))
+    {
+        return;
+    }
+    _systemMenuItems.insert({ wID, { itemLabel, callback } });
+    _systemMenuNextItemId++;
+}
+
+void IslandWindow::RemoveFromSystemMenu(const winrt::hstring& itemLabel)
+{
+    const auto systemMenu = GetSystemMenu(_window.get(), FALSE);
+    auto itemCount = GetMenuItemCount(systemMenu);
+    if (LOG_LAST_ERROR_IF(itemCount == -1))
+    {
+        return;
+    }
+
+    auto it = std::find_if(_systemMenuItems.begin(), _systemMenuItems.end(), [&itemLabel](const std::pair<UINT, SystemMenuItemInfo>& elem) {
+        return elem.second.label == itemLabel;
+    });
+    if (it == _systemMenuItems.end())
+    {
+        return;
+    }
+
+    if (LOG_LAST_ERROR_IF(!DeleteMenu(systemMenu, it->first, MF_BYCOMMAND)))
+    {
+        return;
+    }
+    _systemMenuItems.erase(it->first);
+}
+
+void IslandWindow::UseMica(const bool newValue, const double /*titlebarOpacity*/)
+{
+    // This block of code enables Mica for our window. By all accounts, this
+    // version of the code will only work on Windows 11, SV2. There's a slightly
+    // different API surface for enabling Mica on Windows 11 22000.0.
+    //
+    // This API was only publicly supported as of Windows 11 SV2, 22621. Before
+    // that version, this API will just return an error and do nothing silently.
+
+    const int attribute = newValue ? DWMSBT_MAINWINDOW : DWMSBT_NONE;
+    LOG_IF_FAILED(DwmSetWindowAttribute(GetHandle(), DWMWA_SYSTEMBACKDROP_TYPE, &attribute, sizeof(attribute)));
+}
+
+// Method Description:
+// - This method is called when the window receives the WM_NCCREATE message.
+// Return Value:
+// - The value returned from the window proc.
+[[nodiscard]] LRESULT IslandWindow::OnNcCreate(WPARAM wParam, LPARAM lParam) noexcept
+{
+    const auto ret = BaseWindow::OnNcCreate(wParam, lParam);
+    if (!ret)
+    {
+        return FALSE;
+    }
+
+    // This is a hack to make the window borders dark instead of light.
+    // It must be done before WM_NCPAINT so that the borders are rendered with
+    // the correct theme.
+    // For more information, see GH#6620.
+    LOG_IF_FAILED(TerminalTrySetDarkTheme(_window.get(), true));
+
+    return TRUE;
+}