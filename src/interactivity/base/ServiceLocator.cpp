// Copyright (c) Microsoft Corporation.
// Licensed under the MIT license.

#include "precomp.h"

#include "../inc/ServiceLocator.hpp"

#include "InteractivityFactory.hpp"

#pragma hdrstop

using namespace Microsoft::Console::Types;
using namespace Microsoft::Console::Interactivity;

#pragma region Private Static Member Initialization

std::unique_ptr<IInteractivityFactory> ServiceLocator::s_interactivityFactory;
std::unique_ptr<IConsoleControl> ServiceLocator::s_consoleControl;
std::unique_ptr<IConsoleInputThread> ServiceLocator::s_consoleInputThread;
std::unique_ptr<IConsoleWindow> ServiceLocator::s_consoleWindow;
std::unique_ptr<IWindowMetrics> ServiceLocator::s_windowMetrics;
std::unique_ptr<IAccessibilityNotifier> ServiceLocator::s_accessibilityNotifier;
std::unique_ptr<IHighDpiApi> ServiceLocator::s_highDpiApi;
std::unique_ptr<ISystemConfigurationProvider> ServiceLocator::s_systemConfigurationProvider;

<<<<<<< HEAD
=======
IConsoleWindow* ServiceLocator::s_consoleWindow = nullptr;

void (*ServiceLocator::s_oneCoreTeardownFunction)() = nullptr;

>>>>>>> a638e016
Globals ServiceLocator::s_globals;

bool ServiceLocator::s_pseudoWindowInitialized = false;
wil::unique_hwnd ServiceLocator::s_pseudoWindow = nullptr;

#pragma endregion

#pragma region Public Methods

void ServiceLocator::SetOneCoreTeardownFunction(void (*pfn)()) noexcept
{
    FAIL_FAST_IF(nullptr != s_oneCoreTeardownFunction);
    s_oneCoreTeardownFunction = pfn;
}

[[noreturn]] void ServiceLocator::RundownAndExit(const HRESULT hr)
{
    // MSFT:15506250
    // In VT I/O Mode, a client application might die before we've rendered
    //      the last bit of text they've emitted. So give the VtRenderer one
    //      last chance to paint before it is killed.
    if (s_globals.pRender)
    {
        s_globals.pRender->TriggerTeardown();
    }

    // By locking the console, we ensure no background tasks are accessing the
    // classes we're going to destruct down below (for instance: CursorBlinker).
    s_globals.getConsoleInformation().LockConsole();

    // A History Lesson from MSFT: 13576341:
    // We introduced RundownAndExit to give services that hold onto important handles
    // an opportunity to let those go when we decide to exit from the console for various reasons.
    // This was because Console IO Services (ConIoSvcComm) on OneCore editions was holding onto
    // pipe and ALPC handles to talk to CSRSS ConIoSrv.dll to broker which console got display/keyboard control.
    // If we simply run straight into TerminateProcess, those handles aren't necessarily released right away.
    // The terminate operation can have a rundown period of time where APCs are serviced (such as from
    // a DirectX kernel callback/flush/cleanup) that can take substantially longer than we expect (several whole seconds).
    // This rundown happens before the final destruction of any outstanding handles or resources.
    // If someone is waiting on one of those handles or resources outside our process, they're stuck waiting
    // for our terminate rundown and can't continue execution until we're done.
    // We don't want to have other execution in the system get stuck, so this is a great
    // place to clean up and notify any objects or threads in the system that have to cleanup safely before
    // we head into TerminateProcess and tear everything else down less gracefully.
<<<<<<< HEAD

    // TODO: MSFT: 14397093 - Expand graceful rundown beyond just the Hot Bug input services case.

    delete s_globals.pRender;
    s_inputServices.reset(nullptr);
    s_consoleWindow.reset(nullptr);
=======
    if (s_oneCoreTeardownFunction)
    {
        s_oneCoreTeardownFunction();
    }
>>>>>>> a638e016

    // TODO: MSFT: 14397093 - Expand graceful rundown beyond just the Hot Bug input services case.

    ExitProcess(hr);
}

#pragma region Creation Methods

[[nodiscard]] NTSTATUS ServiceLocator::CreateConsoleInputThread(_Outptr_result_nullonfailure_ IConsoleInputThread** thread)
{
    NTSTATUS status = STATUS_SUCCESS;

    if (s_consoleInputThread)
    {
        status = STATUS_INVALID_HANDLE;
    }
    else
    {
        if (s_interactivityFactory.get() == nullptr)
        {
            status = ServiceLocator::LoadInteractivityFactory();
        }
        if (NT_SUCCESS(status))
        {
            status = s_interactivityFactory->CreateConsoleInputThread(s_consoleInputThread);

            if (NT_SUCCESS(status))
            {
                *thread = s_consoleInputThread.get();
            }
        }
    }

    return status;
}

[[nodiscard]] HRESULT ServiceLocator::CreateAccessibilityNotifier()
{
    // Can't create if we've already created.
    if (s_accessibilityNotifier)
    {
        return E_UNEXPECTED;
    }

    if (!s_interactivityFactory)
    {
        RETURN_IF_NTSTATUS_FAILED(ServiceLocator::LoadInteractivityFactory());
    }

    RETURN_IF_NTSTATUS_FAILED(s_interactivityFactory->CreateAccessibilityNotifier(s_accessibilityNotifier));

    return S_OK;
}

#pragma endregion

#pragma region Set Methods

[[nodiscard]] NTSTATUS ServiceLocator::SetConsoleControlInstance(_In_ std::unique_ptr<IConsoleControl>&& control)
{
    if (s_consoleControl)
    {
        NT_RETURN_NTSTATUS(STATUS_INVALID_HANDLE);
    }
    else if (!control)
    {
        NT_RETURN_NTSTATUS(STATUS_INVALID_PARAMETER);
    }
    else
    {
        s_consoleControl = std::move(control);
    }

    return STATUS_SUCCESS;
}

[[nodiscard]] NTSTATUS ServiceLocator::SetConsoleWindowInstance(_In_ IConsoleWindow* window)
{
    NTSTATUS status = STATUS_SUCCESS;

    if (s_consoleWindow)
    {
        status = STATUS_INVALID_HANDLE;
    }
    else if (!window)
    {
        status = STATUS_INVALID_PARAMETER;
    }
    else
    {
        s_consoleWindow.reset(window);
    }

    return status;
}

#pragma endregion

#pragma region Location Methods

IConsoleWindow* ServiceLocator::LocateConsoleWindow()
{
    return s_consoleWindow.get();
}

IConsoleControl* ServiceLocator::LocateConsoleControl()
{
    NTSTATUS status = STATUS_SUCCESS;

    if (!s_consoleControl)
    {
        if (s_interactivityFactory.get() == nullptr)
        {
            status = ServiceLocator::LoadInteractivityFactory();
        }

        if (NT_SUCCESS(status))
        {
            status = s_interactivityFactory->CreateConsoleControl(s_consoleControl);
        }
    }

    LOG_IF_NTSTATUS_FAILED(status);

    return s_consoleControl.get();
}

IConsoleInputThread* ServiceLocator::LocateConsoleInputThread()
{
    return s_consoleInputThread.get();
}

IHighDpiApi* ServiceLocator::LocateHighDpiApi()
{
    NTSTATUS status = STATUS_SUCCESS;

    if (!s_highDpiApi)
    {
        if (s_interactivityFactory.get() == nullptr)
        {
            status = ServiceLocator::LoadInteractivityFactory();
        }

        if (NT_SUCCESS(status))
        {
            status = s_interactivityFactory->CreateHighDpiApi(s_highDpiApi);
        }
    }

    LOG_IF_NTSTATUS_FAILED(status);

    return s_highDpiApi.get();
}

IWindowMetrics* ServiceLocator::LocateWindowMetrics()
{
    NTSTATUS status = STATUS_SUCCESS;

    if (!s_windowMetrics)
    {
        if (s_interactivityFactory.get() == nullptr)
        {
            status = ServiceLocator::LoadInteractivityFactory();
        }

        if (NT_SUCCESS(status))
        {
            status = s_interactivityFactory->CreateWindowMetrics(s_windowMetrics);
        }
    }

    LOG_IF_NTSTATUS_FAILED(status);

    return s_windowMetrics.get();
}

IAccessibilityNotifier* ServiceLocator::LocateAccessibilityNotifier()
{
    return s_accessibilityNotifier.get();
}

ISystemConfigurationProvider* ServiceLocator::LocateSystemConfigurationProvider()
{
    NTSTATUS status = STATUS_SUCCESS;

    if (!s_systemConfigurationProvider)
    {
        if (s_interactivityFactory.get() == nullptr)
        {
            status = ServiceLocator::LoadInteractivityFactory();
        }

        if (NT_SUCCESS(status))
        {
            status = s_interactivityFactory->CreateSystemConfigurationProvider(s_systemConfigurationProvider);
        }
    }

    LOG_IF_NTSTATUS_FAILED(status);

    return s_systemConfigurationProvider.get();
}

Globals& ServiceLocator::LocateGlobals()
{
    return s_globals;
}

// Method Description:
// - Retrieves the pseudo console window, or attempts to instantiate one.
// Arguments:
// - <none>
// Return Value:
// - a reference to the pseudoconsole window.
HWND ServiceLocator::LocatePseudoWindow()
{
    NTSTATUS status = STATUS_SUCCESS;
    if (!s_pseudoWindowInitialized)
    {
        if (s_interactivityFactory.get() == nullptr)
        {
            status = ServiceLocator::LoadInteractivityFactory();
        }

        if (NT_SUCCESS(status))
        {
            HWND hwnd;
            status = s_interactivityFactory->CreatePseudoWindow(hwnd);
            s_pseudoWindow.reset(hwnd);
        }
        s_pseudoWindowInitialized = true;
    }
    LOG_IF_NTSTATUS_FAILED(status);
    return s_pseudoWindow.get();
}

#pragma endregion

#pragma endregion

#pragma region Private Methods

[[nodiscard]] NTSTATUS ServiceLocator::LoadInteractivityFactory()
{
    NTSTATUS status = STATUS_SUCCESS;

    if (s_interactivityFactory.get() == nullptr)
    {
        s_interactivityFactory = std::make_unique<InteractivityFactory>();
        status = NT_TESTNULL(s_interactivityFactory.get());
    }
    return status;
}

#pragma endregion
<|MERGE_RESOLUTION|>--- conflicted
+++ resolved
@@ -1,344 +1,334 @@
-// Copyright (c) Microsoft Corporation.
-// Licensed under the MIT license.
-
-#include "precomp.h"
-
-#include "../inc/ServiceLocator.hpp"
-
-#include "InteractivityFactory.hpp"
-
-#pragma hdrstop
-
-using namespace Microsoft::Console::Types;
-using namespace Microsoft::Console::Interactivity;
-
-#pragma region Private Static Member Initialization
-
-std::unique_ptr<IInteractivityFactory> ServiceLocator::s_interactivityFactory;
-std::unique_ptr<IConsoleControl> ServiceLocator::s_consoleControl;
-std::unique_ptr<IConsoleInputThread> ServiceLocator::s_consoleInputThread;
-std::unique_ptr<IConsoleWindow> ServiceLocator::s_consoleWindow;
-std::unique_ptr<IWindowMetrics> ServiceLocator::s_windowMetrics;
-std::unique_ptr<IAccessibilityNotifier> ServiceLocator::s_accessibilityNotifier;
-std::unique_ptr<IHighDpiApi> ServiceLocator::s_highDpiApi;
-std::unique_ptr<ISystemConfigurationProvider> ServiceLocator::s_systemConfigurationProvider;
-
-<<<<<<< HEAD
-=======
-IConsoleWindow* ServiceLocator::s_consoleWindow = nullptr;
-
-void (*ServiceLocator::s_oneCoreTeardownFunction)() = nullptr;
-
->>>>>>> a638e016
-Globals ServiceLocator::s_globals;
-
-bool ServiceLocator::s_pseudoWindowInitialized = false;
-wil::unique_hwnd ServiceLocator::s_pseudoWindow = nullptr;
-
-#pragma endregion
-
-#pragma region Public Methods
-
-void ServiceLocator::SetOneCoreTeardownFunction(void (*pfn)()) noexcept
-{
-    FAIL_FAST_IF(nullptr != s_oneCoreTeardownFunction);
-    s_oneCoreTeardownFunction = pfn;
-}
-
-[[noreturn]] void ServiceLocator::RundownAndExit(const HRESULT hr)
-{
-    // MSFT:15506250
-    // In VT I/O Mode, a client application might die before we've rendered
-    //      the last bit of text they've emitted. So give the VtRenderer one
-    //      last chance to paint before it is killed.
-    if (s_globals.pRender)
-    {
-        s_globals.pRender->TriggerTeardown();
-    }
-
-    // By locking the console, we ensure no background tasks are accessing the
-    // classes we're going to destruct down below (for instance: CursorBlinker).
-    s_globals.getConsoleInformation().LockConsole();
-
-    // A History Lesson from MSFT: 13576341:
-    // We introduced RundownAndExit to give services that hold onto important handles
-    // an opportunity to let those go when we decide to exit from the console for various reasons.
-    // This was because Console IO Services (ConIoSvcComm) on OneCore editions was holding onto
-    // pipe and ALPC handles to talk to CSRSS ConIoSrv.dll to broker which console got display/keyboard control.
-    // If we simply run straight into TerminateProcess, those handles aren't necessarily released right away.
-    // The terminate operation can have a rundown period of time where APCs are serviced (such as from
-    // a DirectX kernel callback/flush/cleanup) that can take substantially longer than we expect (several whole seconds).
-    // This rundown happens before the final destruction of any outstanding handles or resources.
-    // If someone is waiting on one of those handles or resources outside our process, they're stuck waiting
-    // for our terminate rundown and can't continue execution until we're done.
-    // We don't want to have other execution in the system get stuck, so this is a great
-    // place to clean up and notify any objects or threads in the system that have to cleanup safely before
-    // we head into TerminateProcess and tear everything else down less gracefully.
-<<<<<<< HEAD
-
-    // TODO: MSFT: 14397093 - Expand graceful rundown beyond just the Hot Bug input services case.
-
-    delete s_globals.pRender;
-    s_inputServices.reset(nullptr);
-    s_consoleWindow.reset(nullptr);
-=======
-    if (s_oneCoreTeardownFunction)
-    {
-        s_oneCoreTeardownFunction();
-    }
->>>>>>> a638e016
-
-    // TODO: MSFT: 14397093 - Expand graceful rundown beyond just the Hot Bug input services case.
-
-    ExitProcess(hr);
-}
-
-#pragma region Creation Methods
-
-[[nodiscard]] NTSTATUS ServiceLocator::CreateConsoleInputThread(_Outptr_result_nullonfailure_ IConsoleInputThread** thread)
-{
-    NTSTATUS status = STATUS_SUCCESS;
-
-    if (s_consoleInputThread)
-    {
-        status = STATUS_INVALID_HANDLE;
-    }
-    else
-    {
-        if (s_interactivityFactory.get() == nullptr)
-        {
-            status = ServiceLocator::LoadInteractivityFactory();
-        }
-        if (NT_SUCCESS(status))
-        {
-            status = s_interactivityFactory->CreateConsoleInputThread(s_consoleInputThread);
-
-            if (NT_SUCCESS(status))
-            {
-                *thread = s_consoleInputThread.get();
-            }
-        }
-    }
-
-    return status;
-}
-
-[[nodiscard]] HRESULT ServiceLocator::CreateAccessibilityNotifier()
-{
-    // Can't create if we've already created.
-    if (s_accessibilityNotifier)
-    {
-        return E_UNEXPECTED;
-    }
-
-    if (!s_interactivityFactory)
-    {
-        RETURN_IF_NTSTATUS_FAILED(ServiceLocator::LoadInteractivityFactory());
-    }
-
-    RETURN_IF_NTSTATUS_FAILED(s_interactivityFactory->CreateAccessibilityNotifier(s_accessibilityNotifier));
-
-    return S_OK;
-}
-
-#pragma endregion
-
-#pragma region Set Methods
-
-[[nodiscard]] NTSTATUS ServiceLocator::SetConsoleControlInstance(_In_ std::unique_ptr<IConsoleControl>&& control)
-{
-    if (s_consoleControl)
-    {
-        NT_RETURN_NTSTATUS(STATUS_INVALID_HANDLE);
-    }
-    else if (!control)
-    {
-        NT_RETURN_NTSTATUS(STATUS_INVALID_PARAMETER);
-    }
-    else
-    {
-        s_consoleControl = std::move(control);
-    }
-
-    return STATUS_SUCCESS;
-}
-
-[[nodiscard]] NTSTATUS ServiceLocator::SetConsoleWindowInstance(_In_ IConsoleWindow* window)
-{
-    NTSTATUS status = STATUS_SUCCESS;
-
-    if (s_consoleWindow)
-    {
-        status = STATUS_INVALID_HANDLE;
-    }
-    else if (!window)
-    {
-        status = STATUS_INVALID_PARAMETER;
-    }
-    else
-    {
-        s_consoleWindow.reset(window);
-    }
-
-    return status;
-}
-
-#pragma endregion
-
-#pragma region Location Methods
-
-IConsoleWindow* ServiceLocator::LocateConsoleWindow()
-{
-    return s_consoleWindow.get();
-}
-
-IConsoleControl* ServiceLocator::LocateConsoleControl()
-{
-    NTSTATUS status = STATUS_SUCCESS;
-
-    if (!s_consoleControl)
-    {
-        if (s_interactivityFactory.get() == nullptr)
-        {
-            status = ServiceLocator::LoadInteractivityFactory();
-        }
-
-        if (NT_SUCCESS(status))
-        {
-            status = s_interactivityFactory->CreateConsoleControl(s_consoleControl);
-        }
-    }
-
-    LOG_IF_NTSTATUS_FAILED(status);
-
-    return s_consoleControl.get();
-}
-
-IConsoleInputThread* ServiceLocator::LocateConsoleInputThread()
-{
-    return s_consoleInputThread.get();
-}
-
-IHighDpiApi* ServiceLocator::LocateHighDpiApi()
-{
-    NTSTATUS status = STATUS_SUCCESS;
-
-    if (!s_highDpiApi)
-    {
-        if (s_interactivityFactory.get() == nullptr)
-        {
-            status = ServiceLocator::LoadInteractivityFactory();
-        }
-
-        if (NT_SUCCESS(status))
-        {
-            status = s_interactivityFactory->CreateHighDpiApi(s_highDpiApi);
-        }
-    }
-
-    LOG_IF_NTSTATUS_FAILED(status);
-
-    return s_highDpiApi.get();
-}
-
-IWindowMetrics* ServiceLocator::LocateWindowMetrics()
-{
-    NTSTATUS status = STATUS_SUCCESS;
-
-    if (!s_windowMetrics)
-    {
-        if (s_interactivityFactory.get() == nullptr)
-        {
-            status = ServiceLocator::LoadInteractivityFactory();
-        }
-
-        if (NT_SUCCESS(status))
-        {
-            status = s_interactivityFactory->CreateWindowMetrics(s_windowMetrics);
-        }
-    }
-
-    LOG_IF_NTSTATUS_FAILED(status);
-
-    return s_windowMetrics.get();
-}
-
-IAccessibilityNotifier* ServiceLocator::LocateAccessibilityNotifier()
-{
-    return s_accessibilityNotifier.get();
-}
-
-ISystemConfigurationProvider* ServiceLocator::LocateSystemConfigurationProvider()
-{
-    NTSTATUS status = STATUS_SUCCESS;
-
-    if (!s_systemConfigurationProvider)
-    {
-        if (s_interactivityFactory.get() == nullptr)
-        {
-            status = ServiceLocator::LoadInteractivityFactory();
-        }
-
-        if (NT_SUCCESS(status))
-        {
-            status = s_interactivityFactory->CreateSystemConfigurationProvider(s_systemConfigurationProvider);
-        }
-    }
-
-    LOG_IF_NTSTATUS_FAILED(status);
-
-    return s_systemConfigurationProvider.get();
-}
-
-Globals& ServiceLocator::LocateGlobals()
-{
-    return s_globals;
-}
-
-// Method Description:
-// - Retrieves the pseudo console window, or attempts to instantiate one.
-// Arguments:
-// - <none>
-// Return Value:
-// - a reference to the pseudoconsole window.
-HWND ServiceLocator::LocatePseudoWindow()
-{
-    NTSTATUS status = STATUS_SUCCESS;
-    if (!s_pseudoWindowInitialized)
-    {
-        if (s_interactivityFactory.get() == nullptr)
-        {
-            status = ServiceLocator::LoadInteractivityFactory();
-        }
-
-        if (NT_SUCCESS(status))
-        {
-            HWND hwnd;
-            status = s_interactivityFactory->CreatePseudoWindow(hwnd);
-            s_pseudoWindow.reset(hwnd);
-        }
-        s_pseudoWindowInitialized = true;
-    }
-    LOG_IF_NTSTATUS_FAILED(status);
-    return s_pseudoWindow.get();
-}
-
-#pragma endregion
-
-#pragma endregion
-
-#pragma region Private Methods
-
-[[nodiscard]] NTSTATUS ServiceLocator::LoadInteractivityFactory()
-{
-    NTSTATUS status = STATUS_SUCCESS;
-
-    if (s_interactivityFactory.get() == nullptr)
-    {
-        s_interactivityFactory = std::make_unique<InteractivityFactory>();
-        status = NT_TESTNULL(s_interactivityFactory.get());
-    }
-    return status;
-}
-
-#pragma endregion
+// Copyright (c) Microsoft Corporation.
+// Licensed under the MIT license.
+
+#include "precomp.h"
+
+#include "../inc/ServiceLocator.hpp"
+
+#include "InteractivityFactory.hpp"
+
+#pragma hdrstop
+
+using namespace Microsoft::Console::Types;
+using namespace Microsoft::Console::Interactivity;
+
+#pragma region Private Static Member Initialization
+
+std::unique_ptr<IInteractivityFactory> ServiceLocator::s_interactivityFactory;
+std::unique_ptr<IConsoleControl> ServiceLocator::s_consoleControl;
+std::unique_ptr<IConsoleInputThread> ServiceLocator::s_consoleInputThread;
+std::unique_ptr<IConsoleWindow> ServiceLocator::s_consoleWindow;
+std::unique_ptr<IWindowMetrics> ServiceLocator::s_windowMetrics;
+std::unique_ptr<IAccessibilityNotifier> ServiceLocator::s_accessibilityNotifier;
+std::unique_ptr<IHighDpiApi> ServiceLocator::s_highDpiApi;
+std::unique_ptr<ISystemConfigurationProvider> ServiceLocator::s_systemConfigurationProvider;
+void (*ServiceLocator::s_oneCoreTeardownFunction)() = nullptr;
+
+Globals ServiceLocator::s_globals;
+
+bool ServiceLocator::s_pseudoWindowInitialized = false;
+wil::unique_hwnd ServiceLocator::s_pseudoWindow = nullptr;
+
+#pragma endregion
+
+#pragma region Public Methods
+
+void ServiceLocator::SetOneCoreTeardownFunction(void (*pfn)()) noexcept
+{
+    FAIL_FAST_IF(nullptr != s_oneCoreTeardownFunction);
+    s_oneCoreTeardownFunction = pfn;
+}
+
+[[noreturn]] void ServiceLocator::RundownAndExit(const HRESULT hr)
+{
+    // MSFT:15506250
+    // In VT I/O Mode, a client application might die before we've rendered
+    //      the last bit of text they've emitted. So give the VtRenderer one
+    //      last chance to paint before it is killed.
+    if (s_globals.pRender)
+    {
+        s_globals.pRender->TriggerTeardown();
+    }
+
+    // By locking the console, we ensure no background tasks are accessing the
+    // classes we're going to destruct down below (for instance: CursorBlinker).
+    s_globals.getConsoleInformation().LockConsole();
+
+    // A History Lesson from MSFT: 13576341:
+    // We introduced RundownAndExit to give services that hold onto important handles
+    // an opportunity to let those go when we decide to exit from the console for various reasons.
+    // This was because Console IO Services (ConIoSvcComm) on OneCore editions was holding onto
+    // pipe and ALPC handles to talk to CSRSS ConIoSrv.dll to broker which console got display/keyboard control.
+    // If we simply run straight into TerminateProcess, those handles aren't necessarily released right away.
+    // The terminate operation can have a rundown period of time where APCs are serviced (such as from
+    // a DirectX kernel callback/flush/cleanup) that can take substantially longer than we expect (several whole seconds).
+    // This rundown happens before the final destruction of any outstanding handles or resources.
+    // If someone is waiting on one of those handles or resources outside our process, they're stuck waiting
+    // for our terminate rundown and can't continue execution until we're done.
+    // We don't want to have other execution in the system get stuck, so this is a great
+    // place to clean up and notify any objects or threads in the system that have to cleanup safely before
+    // we head into TerminateProcess and tear everything else down less gracefully.
+
+    // TODO: MSFT: 14397093 - Expand graceful rundown beyond just the Hot Bug input services case.
+
+    delete s_globals.pRender;
+
+    if (s_oneCoreTeardownFunction)
+    {
+        s_oneCoreTeardownFunction();
+    }
+
+    s_consoleWindow.reset(nullptr);
+
+    ExitProcess(hr);
+}
+
+#pragma region Creation Methods
+
+[[nodiscard]] NTSTATUS ServiceLocator::CreateConsoleInputThread(_Outptr_result_nullonfailure_ IConsoleInputThread** thread)
+{
+    NTSTATUS status = STATUS_SUCCESS;
+
+    if (s_consoleInputThread)
+    {
+        status = STATUS_INVALID_HANDLE;
+    }
+    else
+    {
+        if (s_interactivityFactory.get() == nullptr)
+        {
+            status = ServiceLocator::LoadInteractivityFactory();
+        }
+        if (NT_SUCCESS(status))
+        {
+            status = s_interactivityFactory->CreateConsoleInputThread(s_consoleInputThread);
+
+            if (NT_SUCCESS(status))
+            {
+                *thread = s_consoleInputThread.get();
+            }
+        }
+    }
+
+    return status;
+}
+
+[[nodiscard]] HRESULT ServiceLocator::CreateAccessibilityNotifier()
+{
+    // Can't create if we've already created.
+    if (s_accessibilityNotifier)
+    {
+        return E_UNEXPECTED;
+    }
+
+    if (!s_interactivityFactory)
+    {
+        RETURN_IF_NTSTATUS_FAILED(ServiceLocator::LoadInteractivityFactory());
+    }
+
+    RETURN_IF_NTSTATUS_FAILED(s_interactivityFactory->CreateAccessibilityNotifier(s_accessibilityNotifier));
+
+    return S_OK;
+}
+
+#pragma endregion
+
+#pragma region Set Methods
+
+[[nodiscard]] NTSTATUS ServiceLocator::SetConsoleControlInstance(_In_ std::unique_ptr<IConsoleControl>&& control)
+{
+    if (s_consoleControl)
+    {
+        NT_RETURN_NTSTATUS(STATUS_INVALID_HANDLE);
+    }
+    else if (!control)
+    {
+        NT_RETURN_NTSTATUS(STATUS_INVALID_PARAMETER);
+    }
+    else
+    {
+        s_consoleControl = std::move(control);
+    }
+
+    return STATUS_SUCCESS;
+}
+
+[[nodiscard]] NTSTATUS ServiceLocator::SetConsoleWindowInstance(_In_ IConsoleWindow* window)
+{
+    NTSTATUS status = STATUS_SUCCESS;
+
+    if (s_consoleWindow)
+    {
+        status = STATUS_INVALID_HANDLE;
+    }
+    else if (!window)
+    {
+        status = STATUS_INVALID_PARAMETER;
+    }
+    else
+    {
+        s_consoleWindow.reset(window);
+    }
+
+    return status;
+}
+
+#pragma endregion
+
+#pragma region Location Methods
+
+IConsoleWindow* ServiceLocator::LocateConsoleWindow()
+{
+    return s_consoleWindow.get();
+}
+
+IConsoleControl* ServiceLocator::LocateConsoleControl()
+{
+    NTSTATUS status = STATUS_SUCCESS;
+
+    if (!s_consoleControl)
+    {
+        if (s_interactivityFactory.get() == nullptr)
+        {
+            status = ServiceLocator::LoadInteractivityFactory();
+        }
+
+        if (NT_SUCCESS(status))
+        {
+            status = s_interactivityFactory->CreateConsoleControl(s_consoleControl);
+        }
+    }
+
+    LOG_IF_NTSTATUS_FAILED(status);
+
+    return s_consoleControl.get();
+}
+
+IConsoleInputThread* ServiceLocator::LocateConsoleInputThread()
+{
+    return s_consoleInputThread.get();
+}
+
+IHighDpiApi* ServiceLocator::LocateHighDpiApi()
+{
+    NTSTATUS status = STATUS_SUCCESS;
+
+    if (!s_highDpiApi)
+    {
+        if (s_interactivityFactory.get() == nullptr)
+        {
+            status = ServiceLocator::LoadInteractivityFactory();
+        }
+
+        if (NT_SUCCESS(status))
+        {
+            status = s_interactivityFactory->CreateHighDpiApi(s_highDpiApi);
+        }
+    }
+
+    LOG_IF_NTSTATUS_FAILED(status);
+
+    return s_highDpiApi.get();
+}
+
+IWindowMetrics* ServiceLocator::LocateWindowMetrics()
+{
+    NTSTATUS status = STATUS_SUCCESS;
+
+    if (!s_windowMetrics)
+    {
+        if (s_interactivityFactory.get() == nullptr)
+        {
+            status = ServiceLocator::LoadInteractivityFactory();
+        }
+
+        if (NT_SUCCESS(status))
+        {
+            status = s_interactivityFactory->CreateWindowMetrics(s_windowMetrics);
+        }
+    }
+
+    LOG_IF_NTSTATUS_FAILED(status);
+
+    return s_windowMetrics.get();
+}
+
+IAccessibilityNotifier* ServiceLocator::LocateAccessibilityNotifier()
+{
+    return s_accessibilityNotifier.get();
+}
+
+ISystemConfigurationProvider* ServiceLocator::LocateSystemConfigurationProvider()
+{
+    NTSTATUS status = STATUS_SUCCESS;
+
+    if (!s_systemConfigurationProvider)
+    {
+        if (s_interactivityFactory.get() == nullptr)
+        {
+            status = ServiceLocator::LoadInteractivityFactory();
+        }
+
+        if (NT_SUCCESS(status))
+        {
+            status = s_interactivityFactory->CreateSystemConfigurationProvider(s_systemConfigurationProvider);
+        }
+    }
+
+    LOG_IF_NTSTATUS_FAILED(status);
+
+    return s_systemConfigurationProvider.get();
+}
+
+Globals& ServiceLocator::LocateGlobals()
+{
+    return s_globals;
+}
+
+// Method Description:
+// - Retrieves the pseudo console window, or attempts to instantiate one.
+// Arguments:
+// - <none>
+// Return Value:
+// - a reference to the pseudoconsole window.
+HWND ServiceLocator::LocatePseudoWindow()
+{
+    NTSTATUS status = STATUS_SUCCESS;
+    if (!s_pseudoWindowInitialized)
+    {
+        if (s_interactivityFactory.get() == nullptr)
+        {
+            status = ServiceLocator::LoadInteractivityFactory();
+        }
+
+        if (NT_SUCCESS(status))
+        {
+            HWND hwnd;
+            status = s_interactivityFactory->CreatePseudoWindow(hwnd);
+            s_pseudoWindow.reset(hwnd);
+        }
+        s_pseudoWindowInitialized = true;
+    }
+    LOG_IF_NTSTATUS_FAILED(status);
+    return s_pseudoWindow.get();
+}
+
+#pragma endregion
+
+#pragma endregion
+
+#pragma region Private Methods
+
+[[nodiscard]] NTSTATUS ServiceLocator::LoadInteractivityFactory()
+{
+    NTSTATUS status = STATUS_SUCCESS;
+
+    if (s_interactivityFactory.get() == nullptr)
+    {
+        s_interactivityFactory = std::make_unique<InteractivityFactory>();
+        status = NT_TESTNULL(s_interactivityFactory.get());
+    }
+    return status;
+}
+
+#pragma endregion