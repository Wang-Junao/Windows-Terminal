--- conflicted
+++ resolved
@@ -1,417 +1,332 @@
-﻿/*++
-Copyright (c) Microsoft Corporation
-Licensed under the MIT license.
-
-Module Name:
-- u8u16convert.h
-
-Abstract:
-- Defines classes which hold the status of the current partials handling.
-- Defines functions for converting between UTF-8 and UTF-16 strings.
-
-Tests have been made in order to investigate whether or not own algorithms
-could overcome disadvantages of syscalls. Test results can be read up
-in PR #4093 and the test algorithms are available in src\tools\U8U16Test.
-Based on the results the decision was made to keep using the platform
-functions MultiByteToWideChar and WideCharToMultiByte.
-
-Author(s):
-- Steffen Illhardt (german-one), Leonard Hecker (lhecker) 2020-2021
---*/
-
-#pragma once
-
-namespace til // Terminal Implementation Library. Also: "Today I Learned"
-{
-    // state structure for maintenance of UTF-8 partials
-    struct u8state
-    {
-        char partials[4];
-        uint8_t have{};
-        uint8_t want{};
-
-        constexpr void reset() noexcept
-        {
-<<<<<<< HEAD
-            try
-            {
-                size_t capacity{};
-                RETURN_HR_IF(E_ABORT, !base::CheckAdd(in.length(), _partialsLen).AssignIfValid(&capacity));
-
-                _buffer.clear();
-
-                // If we were previously called with a huge buffer we have an equally large _buffer.
-                // We shouldn't just keep this huge buffer around, if no one needs it anymore.
-                if (_buffer.capacity() > 16 * 1024 && (_buffer.capacity() >> 1) > capacity)
-                {
-                    _buffer.shrink_to_fit();
-                }
-
-                _buffer.reserve(capacity);
-
-                // copy UTF-8 code units that were remaining from the previous call (if any)
-                if (_partialsLen != 0u)
-                {
-                    _buffer.assign(_utfPartials.cbegin(), _utfPartials.cbegin() + _partialsLen);
-                    _partialsLen = 0u;
-                }
-
-                if (in.empty())
-                {
-                    out = _buffer;
-                    if (_buffer.empty())
-                    {
-                        return S_OK;
-                    }
-
-                    return S_FALSE; // the partial is populated
-                }
-
-                _buffer.append(in);
-                size_t remainingLength{ _buffer.length() };
-
-                auto backIter = _buffer.end();
-                // If the last byte in the string was a byte belonging to a UTF-8 multi-byte character
-                if ((*(backIter - 1) & _Utf8BitMasks::MaskAsciiByte) > _Utf8BitMasks::IsAsciiByte)
-                {
-                    // Check only up to 3 last bytes, if no Lead Byte was found then the byte before must be the Lead Byte and no partials are in the string
-                    const size_t stopLen{ std::min(_buffer.length(), gsl::narrow_cast<size_t>(3u)) };
-                    for (size_t sequenceLen{ 1u }; sequenceLen <= stopLen; ++sequenceLen)
-                    {
-                        --backIter;
-                        // If Lead Byte found
-                        if ((*backIter & _Utf8BitMasks::MaskContinuationByte) > _Utf8BitMasks::IsContinuationByte)
-                        {
-                            // If the Lead Byte indicates that the last bytes in the string is a partial UTF-8 code point then cache them:
-                            //  Use the bitmask at index `sequenceLen`. Compare the result with the operand having the same index. If they
-                            //  are not equal then the sequence has to be cached because it is a partial code point. Otherwise the
-                            //  sequence is a complete UTF-8 code point and the whole string is ready for the conversion into a UTF-16 string.
-                            if ((*backIter & _cmpMasks.at(sequenceLen)) != _cmpOperands.at(sequenceLen))
-                            {
-                                std::move(backIter, _buffer.end(), _utfPartials.begin());
-                                remainingLength -= sequenceLen;
-                                _partialsLen = sequenceLen;
-                            }
-
-                            break;
-                        }
-                    }
-                }
-
-                // populate the part of the string that contains complete code points only
-                out = { _buffer.data(), remainingLength };
-
-                return S_OK;
-            }
-            catch (std::length_error&)
-            {
-                return E_ABORT;
-            }
-            catch (std::bad_alloc&)
-            {
-                return E_OUTOFMEMORY;
-            }
-            catch (...)
-            {
-                return E_UNEXPECTED;
-            }
-=======
-            *this = {};
->>>>>>> f9a844db
-        }
-    };
-
-    // state structure for maintenance of UTF-16 partials
-    struct u16state
-    {
-        wchar_t partials[2]{};
-
-        constexpr void reset() noexcept
-        {
-            *this = {};
-        }
-    };
-
-    // Routine Description:
-    // - Takes a UTF-8 string and performs the conversion to UTF-16. NOTE: The function relies on getting complete UTF-8 characters at the string boundaries.
-    // Arguments:
-    // - in - UTF-8 string to be converted
-    // - out - reference to the resulting UTF-16 string
-    // Return Value:
-    // - S_OK          - the conversion succeeded
-    // - E_OUTOFMEMORY - the function failed to allocate memory for the resulting string
-    // - E_ABORT       - the resulting string length would exceed the upper boundary of an int and thus, the conversion was aborted before the conversion has been completed
-    // - E_UNEXPECTED  - the underlying conversion function failed
-    // - HRESULT value converted from a caught exception
-    template<class outT>
-    [[nodiscard]] HRESULT u8u16(const std::string_view& in, outT& out) noexcept
-    {
-        try
-        {
-            out.clear();
-            RETURN_HR_IF(S_OK, in.empty());
-
-            int lengthRequired{};
-            // The worst ratio of UTF-8 code units to UTF-16 code units is 1 to 1 if UTF-8 consists of ASCII only.
-            RETURN_HR_IF(E_ABORT, !base::MakeCheckedNum(in.length()).AssignIfValid(&lengthRequired));
-            out.resize(in.length()); // avoid to call MultiByteToWideChar twice only to get the required size
-            const int lengthOut = MultiByteToWideChar(CP_UTF8, 0ul, in.data(), lengthRequired, out.data(), lengthRequired);
-            out.resize(gsl::narrow_cast<size_t>(lengthOut));
-
-            return lengthOut == 0 ? E_UNEXPECTED : S_OK;
-        }
-        CATCH_RETURN();
-    }
-
-#pragma warning(push)
-#pragma warning(disable : 26429 26446 26459 26481 26482) // use not_null, subscript operator, use span, pointer arithmetic, dynamic array indexing
-    // Routine Description:
-    // - Takes a UTF-8 string, complements and/or caches partials, and performs the conversion to UTF-16.
-    // Arguments:
-    // - in - UTF-8 string to be converted
-    // - out - reference to the resulting UTF-16 string
-    // - state - reference to a til::u8state holding the status of the current partials handling
-    // Return Value:
-    // - S_OK          - the conversion succeeded
-    // - E_OUTOFMEMORY - the function failed to allocate memory for the resulting string
-    // - E_ABORT       - the resulting string length would exceed the upper boundary of an int and thus, the conversion was aborted before the conversion has been completed
-    // - E_UNEXPECTED  - the underlying conversion function failed
-    // - HRESULT value converted from a caught exception
-    template<class outT>
-    [[nodiscard]] HRESULT u8u16(const std::string_view& in, outT& out, u8state& state) noexcept
-    {
-        try
-        {
-            out.clear();
-            RETURN_HR_IF(S_OK, in.empty());
-
-            int capa16{};
-            // The worst ratio of UTF-8 code units to UTF-16 code units is 1 to 1 if UTF-8 consists of ASCII only.
-            RETURN_HR_IF(E_ABORT, !base::CheckAdd(in.length(), state.have).AssignIfValid(&capa16));
-
-            out.resize(gsl::narrow_cast<size_t>(capa16));
-            auto len8{ gsl::narrow_cast<int>(in.length()) };
-            int len16{};
-            auto cursor8{ in.data() };
-            if (state.have)
-            {
-                const auto copyable{ std::min<int>(state.want, len8) };
-                std::move(cursor8, cursor8 + copyable, &state.partials[state.have]);
-                state.have += gsl::narrow_cast<uint8_t>(copyable);
-                state.want -= gsl::narrow_cast<uint8_t>(copyable);
-                if (state.want) // we still didn't get enough data to complete the code point, however this is not an error
-                {
-                    out.clear();
-                    return S_OK;
-                }
-
-                len16 = MultiByteToWideChar(CP_UTF8, 0UL, &state.partials[0], gsl::narrow_cast<int>(state.have), out.data(), capa16);
-                RETURN_HR_IF(E_UNEXPECTED, !len16);
-
-                capa16 -= len16;
-                len8 -= copyable;
-                cursor8 += copyable;
-                // state.want is already zero at this point
-                state.have = 0;
-            }
-
-            if (len8)
-            {
-                auto backIter{ cursor8 + len8 - 1 };
-                int sequenceLen{ 1 };
-
-                // skip UTF8 continuation bytes
-                while (backIter != cursor8 && (*backIter & 0b11'000000) == 0b10'000000)
-                {
-                    --backIter;
-                    ++sequenceLen;
-                }
-
-                // credits go to Christopher Wellons for this algorithm to determine the length of a UTF-8 code point
-                // it is released into the Public Domain. https://github.com/skeeto/branchless-utf8
-                static constexpr uint8_t lengths[]{ 1, 1, 1, 1, 1, 1, 1, 1, 1, 1, 1, 1, 1, 1, 1, 1, 0, 0, 0, 0, 0, 0, 0, 0, 2, 2, 2, 2, 3, 3, 4, 0 };
-                const auto codePointLen{ lengths[gsl::narrow_cast<uint8_t>(*backIter) >> 3] };
-
-                if (codePointLen > sequenceLen)
-                {
-                    std::move(backIter, backIter + sequenceLen, &state.partials[0]);
-                    len8 -= sequenceLen;
-                    state.have = gsl::narrow_cast<uint8_t>(sequenceLen);
-                    state.want = gsl::narrow_cast<uint8_t>(codePointLen - sequenceLen);
-                }
-            }
-
-            if (len8)
-            {
-                const auto convLen{ MultiByteToWideChar(CP_UTF8, 0UL, cursor8, len8, out.data() + len16, capa16) };
-                RETURN_HR_IF(E_UNEXPECTED, !convLen);
-
-                len16 += convLen;
-            }
-
-            out.resize(gsl::narrow_cast<size_t>(len16));
-            return S_OK;
-        }
-        CATCH_RETURN();
-    }
-#pragma warning(pop)
-
-    // Routine Description:
-    // - Takes a UTF-16 string and performs the conversion to UTF-8. NOTE: The function relies on getting complete UTF-16 characters at the string boundaries.
-    // Arguments:
-    // - in - UTF-16 string to be converted
-    // - out - reference to the resulting UTF-8 string
-    // Return Value:
-    // - S_OK          - the conversion succeeded
-    // - E_OUTOFMEMORY - the function failed to allocate memory for the resulting string
-    // - E_ABORT       - the resulting string length would exceed the upper boundary of an int and thus, the conversion was aborted before the conversion has been completed
-    // - E_UNEXPECTED  - the underlying conversion function failed
-    // - HRESULT value converted from a caught exception
-    template<class outT>
-    [[nodiscard]] HRESULT u16u8(const std::wstring_view& in, outT& out) noexcept
-    {
-        try
-        {
-            out.clear();
-            RETURN_HR_IF(S_OK, in.empty());
-
-            int lengthIn{};
-            int lengthRequired{};
-            // Code Point U+0000..U+FFFF: 1 UTF-16 code unit --> 1..3 UTF-8 code units.
-            // Code Points >U+FFFF: 2 UTF-16 code units --> 4 UTF-8 code units.
-            // Thus, the worst ratio of UTF-16 code units to UTF-8 code units is 1 to 3.
-            RETURN_HR_IF(E_ABORT, !base::MakeCheckedNum(in.length()).AssignIfValid(&lengthIn) || !base::CheckMul(lengthIn, 3).AssignIfValid(&lengthRequired));
-            out.resize(gsl::narrow_cast<size_t>(lengthRequired)); // avoid to call WideCharToMultiByte twice only to get the required size
-            const int lengthOut = WideCharToMultiByte(CP_UTF8, 0ul, in.data(), lengthIn, out.data(), lengthRequired, nullptr, nullptr);
-            out.resize(gsl::narrow_cast<size_t>(lengthOut));
-
-            return lengthOut == 0 ? E_UNEXPECTED : S_OK;
-        }
-        CATCH_RETURN();
-    }
-
-#pragma warning(push)
-#pragma warning(disable : 26429 26446 26459 26481) // use not_null, subscript operator, use span, pointer arithmetic
-    // Routine Description:
-    // - Takes a UTF-16 string, complements and/or caches partials, and performs the conversion to UTF-8.
-    // Arguments:
-    // - in - UTF-16 string to be converted
-    // - out - reference to the resulting UTF-8 string
-    // - state - reference to a til::u16state class holding the status of the current partials handling
-    // Return Value:
-    // - S_OK          - the conversion succeeded without any change of the represented code points
-    // - E_OUTOFMEMORY - the function failed to allocate memory for the resulting string
-    // - E_ABORT       - the resulting string length would exceed the upper boundary of an int and thus, the conversion was aborted before the conversion has been completed
-    // - E_UNEXPECTED  - the underlying conversion function failed
-    // - HRESULT value converted from a caught exception
-    template<class outT>
-    [[nodiscard]] HRESULT u16u8(const std::wstring_view& in, outT& out, u16state& state) noexcept
-    {
-        try
-        {
-            out.clear();
-            RETURN_HR_IF(S_OK, in.empty());
-
-            int len16{};
-            int capa8{};
-            // The worst ratio of UTF-16 code units to UTF-8 code units is 1 to 3.
-            RETURN_HR_IF(E_ABORT, !base::MakeCheckedNum(in.length()).AssignIfValid(&len16) || !base::CheckAdd(len16, gsl::narrow_cast<int>(state.partials[0]) != 0).AssignIfValid(&capa8) || !base::CheckMul(capa8, 3).AssignIfValid(&capa8));
-
-            out.resize(gsl::narrow_cast<size_t>(capa8));
-            int len8{};
-            auto cursor16{ in.data() };
-            if (state.partials[0])
-            {
-                state.partials[1] = *cursor16;
-                len8 = WideCharToMultiByte(CP_UTF8, 0UL, &state.partials[0], 2, out.data(), capa8, nullptr, nullptr);
-                RETURN_HR_IF(E_UNEXPECTED, !len8);
-
-                state.reset();
-                capa8 -= len8;
-                --len16;
-                ++cursor16;
-            }
-
-            if (len16)
-            {
-                const auto back = *(cursor16 + len16 - 1);
-                if (back >= 0xD800 && back <= 0xDBFF) // cache the last value in the string if it is in the range of high surrogates
-                {
-                    state.partials[0] = back;
-                    --len16;
-                }
-            }
-
-            if (len16)
-            {
-                const auto convLen{ WideCharToMultiByte(CP_UTF8, 0UL, cursor16, len16, out.data() + len8, capa8, nullptr, nullptr) };
-                RETURN_HR_IF(E_UNEXPECTED, !convLen);
-
-                len8 += convLen;
-            }
-
-            out.resize(gsl::narrow_cast<size_t>(len8));
-            return S_OK;
-        }
-        CATCH_RETURN();
-    }
-#pragma warning(pop)
-
-    // Routine Description:
-    // - Takes a UTF-8 string and performs the conversion to UTF-16. NOTE: The function relies on getting complete UTF-8 characters at the string boundaries.
-    // Arguments:
-    // - in - UTF-8 string to be converted
-    // Return Value:
-    // - the resulting UTF-16 string
-    // - NOTE: Throws HRESULT errors that the non-throwing sibling returns
-    inline std::wstring u8u16(const std::string_view& in)
-    {
-        std::wstring out{};
-        THROW_IF_FAILED(u8u16(in, out));
-        return out;
-    }
-
-    // Routine Description:
-    // Takes a UTF-8 string, complements and/or caches partials, and performs the conversion to UTF-16.
-    // Arguments:
-    // - in - UTF-8 string to be converted
-    // - state - reference to a til::u8state class holding the status of the current partials handling
-    // Return Value:
-    // - the resulting UTF-16 string
-    // - NOTE: Throws HRESULT errors that the non-throwing sibling returns
-    inline std::wstring u8u16(const std::string_view& in, u8state& state)
-    {
-        std::wstring out{};
-        THROW_IF_FAILED(u8u16(in, out, state));
-        return out;
-    }
-
-    // Routine Description:
-    // - Takes a UTF-16 string and performs the conversion to UTF-8. NOTE: The function relies on getting complete UTF-16 characters at the string boundaries.
-    // Arguments:
-    // - in - UTF-16 string to be converted
-    // Return Value:
-    // - the resulting UTF-8 string
-    // - NOTE: Throws HRESULT errors that the non-throwing sibling returns
-    inline std::string u16u8(const std::wstring_view& in)
-    {
-        std::string out{};
-        THROW_IF_FAILED(u16u8(in, out));
-        return out;
-    }
-
-    // Routine Description:
-    // Takes a UTF-16 string, complements and/or caches partials, and performs the conversion to UTF-8.
-    // Arguments:
-    // - in - UTF-16 string to be converted
-    // - state - reference to a til::u16state class holding the status of the current partials handling
-    // Return Value:
-    // - the resulting UTF-8 string
-    // - NOTE: Throws HRESULT errors that the non-throwing sibling returns
-    inline std::string u16u8(const std::wstring_view& in, u16state& state)
-    {
-        std::string out{};
-        THROW_IF_FAILED(u16u8(in, out, state));
-        return out;
-    }
-}
+﻿/*++
+Copyright (c) Microsoft Corporation
+Licensed under the MIT license.
+
+Module Name:
+- u8u16convert.h
+
+Abstract:
+- Defines classes which hold the status of the current partials handling.
+- Defines functions for converting between UTF-8 and UTF-16 strings.
+
+Tests have been made in order to investigate whether or not own algorithms
+could overcome disadvantages of syscalls. Test results can be read up
+in PR #4093 and the test algorithms are available in src\tools\U8U16Test.
+Based on the results the decision was made to keep using the platform
+functions MultiByteToWideChar and WideCharToMultiByte.
+
+Author(s):
+- Steffen Illhardt (german-one), Leonard Hecker (lhecker) 2020-2021
+--*/
+
+#pragma once
+
+namespace til // Terminal Implementation Library. Also: "Today I Learned"
+{
+    // state structure for maintenance of UTF-8 partials
+    struct u8state
+    {
+        char partials[4];
+        uint8_t have{};
+        uint8_t want{};
+
+        constexpr void reset() noexcept
+        {
+            *this = {};
+        }
+    };
+
+    // state structure for maintenance of UTF-16 partials
+    struct u16state
+    {
+        wchar_t partials[2]{};
+
+        constexpr void reset() noexcept
+        {
+            *this = {};
+        }
+    };
+
+    // Routine Description:
+    // - Takes a UTF-8 string and performs the conversion to UTF-16. NOTE: The function relies on getting complete UTF-8 characters at the string boundaries.
+    // Arguments:
+    // - in - UTF-8 string to be converted
+    // - out - reference to the resulting UTF-16 string
+    // Return Value:
+    // - S_OK          - the conversion succeeded
+    // - E_OUTOFMEMORY - the function failed to allocate memory for the resulting string
+    // - E_ABORT       - the resulting string length would exceed the upper boundary of an int and thus, the conversion was aborted before the conversion has been completed
+    // - E_UNEXPECTED  - the underlying conversion function failed
+    // - HRESULT value converted from a caught exception
+    template<class outT>
+    [[nodiscard]] HRESULT u8u16(const std::string_view& in, outT& out) noexcept
+    {
+        try
+        {
+            out.clear();
+            RETURN_HR_IF(S_OK, in.empty());
+
+            int lengthRequired{};
+            // The worst ratio of UTF-8 code units to UTF-16 code units is 1 to 1 if UTF-8 consists of ASCII only.
+            RETURN_HR_IF(E_ABORT, !base::MakeCheckedNum(in.length()).AssignIfValid(&lengthRequired));
+            out.resize(in.length()); // avoid to call MultiByteToWideChar twice only to get the required size
+            const int lengthOut = MultiByteToWideChar(CP_UTF8, 0ul, in.data(), lengthRequired, out.data(), lengthRequired);
+            out.resize(gsl::narrow_cast<size_t>(lengthOut));
+
+            return lengthOut == 0 ? E_UNEXPECTED : S_OK;
+        }
+        CATCH_RETURN();
+    }
+
+#pragma warning(push)
+#pragma warning(disable : 26429 26446 26459 26481 26482) // use not_null, subscript operator, use span, pointer arithmetic, dynamic array indexing
+    // Routine Description:
+    // - Takes a UTF-8 string, complements and/or caches partials, and performs the conversion to UTF-16.
+    // Arguments:
+    // - in - UTF-8 string to be converted
+    // - out - reference to the resulting UTF-16 string
+    // - state - reference to a til::u8state holding the status of the current partials handling
+    // Return Value:
+    // - S_OK          - the conversion succeeded
+    // - E_OUTOFMEMORY - the function failed to allocate memory for the resulting string
+    // - E_ABORT       - the resulting string length would exceed the upper boundary of an int and thus, the conversion was aborted before the conversion has been completed
+    // - E_UNEXPECTED  - the underlying conversion function failed
+    // - HRESULT value converted from a caught exception
+    template<class outT>
+    [[nodiscard]] HRESULT u8u16(const std::string_view& in, outT& out, u8state& state) noexcept
+    {
+        try
+        {
+            out.clear();
+            RETURN_HR_IF(S_OK, in.empty());
+
+            int capa16{};
+            // The worst ratio of UTF-8 code units to UTF-16 code units is 1 to 1 if UTF-8 consists of ASCII only.
+            RETURN_HR_IF(E_ABORT, !base::CheckAdd(in.length(), state.have).AssignIfValid(&capa16));
+
+            out.resize(gsl::narrow_cast<size_t>(capa16));
+            auto len8{ gsl::narrow_cast<int>(in.length()) };
+            int len16{};
+            auto cursor8{ in.data() };
+            if (state.have)
+            {
+                const auto copyable{ std::min<int>(state.want, len8) };
+                std::move(cursor8, cursor8 + copyable, &state.partials[state.have]);
+                state.have += gsl::narrow_cast<uint8_t>(copyable);
+                state.want -= gsl::narrow_cast<uint8_t>(copyable);
+                if (state.want) // we still didn't get enough data to complete the code point, however this is not an error
+                {
+                    out.clear();
+                    return S_OK;
+                }
+
+                len16 = MultiByteToWideChar(CP_UTF8, 0UL, &state.partials[0], gsl::narrow_cast<int>(state.have), out.data(), capa16);
+                RETURN_HR_IF(E_UNEXPECTED, !len16);
+
+                capa16 -= len16;
+                len8 -= copyable;
+                cursor8 += copyable;
+                // state.want is already zero at this point
+                state.have = 0;
+            }
+
+            if (len8)
+            {
+                auto backIter{ cursor8 + len8 - 1 };
+                int sequenceLen{ 1 };
+
+                // skip UTF8 continuation bytes
+                while (backIter != cursor8 && (*backIter & 0b11'000000) == 0b10'000000)
+                {
+                    --backIter;
+                    ++sequenceLen;
+                }
+
+                // credits go to Christopher Wellons for this algorithm to determine the length of a UTF-8 code point
+                // it is released into the Public Domain. https://github.com/skeeto/branchless-utf8
+                static constexpr uint8_t lengths[]{ 1, 1, 1, 1, 1, 1, 1, 1, 1, 1, 1, 1, 1, 1, 1, 1, 0, 0, 0, 0, 0, 0, 0, 0, 2, 2, 2, 2, 3, 3, 4, 0 };
+                const auto codePointLen{ lengths[gsl::narrow_cast<uint8_t>(*backIter) >> 3] };
+
+                if (codePointLen > sequenceLen)
+                {
+                    std::move(backIter, backIter + sequenceLen, &state.partials[0]);
+                    len8 -= sequenceLen;
+                    state.have = gsl::narrow_cast<uint8_t>(sequenceLen);
+                    state.want = gsl::narrow_cast<uint8_t>(codePointLen - sequenceLen);
+                }
+            }
+
+            if (len8)
+            {
+                const auto convLen{ MultiByteToWideChar(CP_UTF8, 0UL, cursor8, len8, out.data() + len16, capa16) };
+                RETURN_HR_IF(E_UNEXPECTED, !convLen);
+
+                len16 += convLen;
+            }
+
+            out.resize(gsl::narrow_cast<size_t>(len16));
+            return S_OK;
+        }
+        CATCH_RETURN();
+    }
+#pragma warning(pop)
+
+    // Routine Description:
+    // - Takes a UTF-16 string and performs the conversion to UTF-8. NOTE: The function relies on getting complete UTF-16 characters at the string boundaries.
+    // Arguments:
+    // - in - UTF-16 string to be converted
+    // - out - reference to the resulting UTF-8 string
+    // Return Value:
+    // - S_OK          - the conversion succeeded
+    // - E_OUTOFMEMORY - the function failed to allocate memory for the resulting string
+    // - E_ABORT       - the resulting string length would exceed the upper boundary of an int and thus, the conversion was aborted before the conversion has been completed
+    // - E_UNEXPECTED  - the underlying conversion function failed
+    // - HRESULT value converted from a caught exception
+    template<class outT>
+    [[nodiscard]] HRESULT u16u8(const std::wstring_view& in, outT& out) noexcept
+    {
+        try
+        {
+            out.clear();
+            RETURN_HR_IF(S_OK, in.empty());
+
+            int lengthIn{};
+            int lengthRequired{};
+            // Code Point U+0000..U+FFFF: 1 UTF-16 code unit --> 1..3 UTF-8 code units.
+            // Code Points >U+FFFF: 2 UTF-16 code units --> 4 UTF-8 code units.
+            // Thus, the worst ratio of UTF-16 code units to UTF-8 code units is 1 to 3.
+            RETURN_HR_IF(E_ABORT, !base::MakeCheckedNum(in.length()).AssignIfValid(&lengthIn) || !base::CheckMul(lengthIn, 3).AssignIfValid(&lengthRequired));
+            out.resize(gsl::narrow_cast<size_t>(lengthRequired)); // avoid to call WideCharToMultiByte twice only to get the required size
+            const int lengthOut = WideCharToMultiByte(CP_UTF8, 0ul, in.data(), lengthIn, out.data(), lengthRequired, nullptr, nullptr);
+            out.resize(gsl::narrow_cast<size_t>(lengthOut));
+
+            return lengthOut == 0 ? E_UNEXPECTED : S_OK;
+        }
+        CATCH_RETURN();
+    }
+
+#pragma warning(push)
+#pragma warning(disable : 26429 26446 26459 26481) // use not_null, subscript operator, use span, pointer arithmetic
+    // Routine Description:
+    // - Takes a UTF-16 string, complements and/or caches partials, and performs the conversion to UTF-8.
+    // Arguments:
+    // - in - UTF-16 string to be converted
+    // - out - reference to the resulting UTF-8 string
+    // - state - reference to a til::u16state class holding the status of the current partials handling
+    // Return Value:
+    // - S_OK          - the conversion succeeded without any change of the represented code points
+    // - E_OUTOFMEMORY - the function failed to allocate memory for the resulting string
+    // - E_ABORT       - the resulting string length would exceed the upper boundary of an int and thus, the conversion was aborted before the conversion has been completed
+    // - E_UNEXPECTED  - the underlying conversion function failed
+    // - HRESULT value converted from a caught exception
+    template<class outT>
+    [[nodiscard]] HRESULT u16u8(const std::wstring_view& in, outT& out, u16state& state) noexcept
+    {
+        try
+        {
+            out.clear();
+            RETURN_HR_IF(S_OK, in.empty());
+
+            int len16{};
+            int capa8{};
+            // The worst ratio of UTF-16 code units to UTF-8 code units is 1 to 3.
+            RETURN_HR_IF(E_ABORT, !base::MakeCheckedNum(in.length()).AssignIfValid(&len16) || !base::CheckAdd(len16, gsl::narrow_cast<int>(state.partials[0]) != 0).AssignIfValid(&capa8) || !base::CheckMul(capa8, 3).AssignIfValid(&capa8));
+
+            out.resize(gsl::narrow_cast<size_t>(capa8));
+            int len8{};
+            auto cursor16{ in.data() };
+            if (state.partials[0])
+            {
+                state.partials[1] = *cursor16;
+                len8 = WideCharToMultiByte(CP_UTF8, 0UL, &state.partials[0], 2, out.data(), capa8, nullptr, nullptr);
+                RETURN_HR_IF(E_UNEXPECTED, !len8);
+
+                state.reset();
+                capa8 -= len8;
+                --len16;
+                ++cursor16;
+            }
+
+            if (len16)
+            {
+                const auto back = *(cursor16 + len16 - 1);
+                if (back >= 0xD800 && back <= 0xDBFF) // cache the last value in the string if it is in the range of high surrogates
+                {
+                    state.partials[0] = back;
+                    --len16;
+                }
+            }
+
+            if (len16)
+            {
+                const auto convLen{ WideCharToMultiByte(CP_UTF8, 0UL, cursor16, len16, out.data() + len8, capa8, nullptr, nullptr) };
+                RETURN_HR_IF(E_UNEXPECTED, !convLen);
+
+                len8 += convLen;
+            }
+
+            out.resize(gsl::narrow_cast<size_t>(len8));
+            return S_OK;
+        }
+        CATCH_RETURN();
+    }
+#pragma warning(pop)
+
+    // Routine Description:
+    // - Takes a UTF-8 string and performs the conversion to UTF-16. NOTE: The function relies on getting complete UTF-8 characters at the string boundaries.
+    // Arguments:
+    // - in - UTF-8 string to be converted
+    // Return Value:
+    // - the resulting UTF-16 string
+    // - NOTE: Throws HRESULT errors that the non-throwing sibling returns
+    inline std::wstring u8u16(const std::string_view& in)
+    {
+        std::wstring out{};
+        THROW_IF_FAILED(u8u16(in, out));
+        return out;
+    }
+
+    // Routine Description:
+    // Takes a UTF-8 string, complements and/or caches partials, and performs the conversion to UTF-16.
+    // Arguments:
+    // - in - UTF-8 string to be converted
+    // - state - reference to a til::u8state class holding the status of the current partials handling
+    // Return Value:
+    // - the resulting UTF-16 string
+    // - NOTE: Throws HRESULT errors that the non-throwing sibling returns
+    inline std::wstring u8u16(const std::string_view& in, u8state& state)
+    {
+        std::wstring out{};
+        THROW_IF_FAILED(u8u16(in, out, state));
+        return out;
+    }
+
+    // Routine Description:
+    // - Takes a UTF-16 string and performs the conversion to UTF-8. NOTE: The function relies on getting complete UTF-16 characters at the string boundaries.
+    // Arguments:
+    // - in - UTF-16 string to be converted
+    // Return Value:
+    // - the resulting UTF-8 string
+    // - NOTE: Throws HRESULT errors that the non-throwing sibling returns
+    inline std::string u16u8(const std::wstring_view& in)
+    {
+        std::string out{};
+        THROW_IF_FAILED(u16u8(in, out));
+        return out;
+    }
+
+    // Routine Description:
+    // Takes a UTF-16 string, complements and/or caches partials, and performs the conversion to UTF-8.
+    // Arguments:
+    // - in - UTF-16 string to be converted
+    // - state - reference to a til::u16state class holding the status of the current partials handling
+    // Return Value:
+    // - the resulting UTF-8 string
+    // - NOTE: Throws HRESULT errors that the non-throwing sibling returns
+    inline std::string u16u8(const std::wstring_view& in, u16state& state)
+    {
+        std::string out{};
+        THROW_IF_FAILED(u16u8(in, out, state));
+        return out;
+    }
+}